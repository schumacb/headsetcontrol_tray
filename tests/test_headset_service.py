--- conflicted
+++ resolved
@@ -1,4 +1,3 @@
-<<<<<<< HEAD
 import unittest
 from unittest.mock import MagicMock, patch, call, ANY
 import hid # Keep for type hinting if hid.Device is used
@@ -118,191 +117,6 @@
         self.mock_os_path_exists.assert_called_with(f"/etc/udev/rules.d/{STEELSERIES_UDEV_FILENAME}")
         self.mock_udev_manager_instance.create_rules_interactive.assert_called_once()
         self.assertIsNotNone(service.udev_setup_details)
-=======
-import os
-import sys  # Import sys module
-import unittest
-from unittest import mock
-from unittest.mock import MagicMock, Mock, patch
-
-# Ensure src is in path for imports, assuming tests is sibling to src, and package is in src
-# Example: /project_root/src/headsetcontrol_tray and /project_root/tests
-sys.path.insert(
-    0,
-    os.path.abspath(os.path.join(os.path.dirname(__file__), "..", "src")),
-)
-
-from headsetcontrol_tray import app_config  # Import app_config for HID constants
-from headsetcontrol_tray.headset_service import (
-    STEELSERIES_VID,
-    TARGET_PIDS,
-    UDEV_RULE_CONTENT,
-    UDEV_RULE_FILENAME,
-    HeadsetService,
-)
-
-# Note: If app_config itself is not found, ensure it's correctly placed or PYTHONPATH is set.
-
-
-class TestHeadsetServiceCreateUdevRules(unittest.TestCase):
-    def setUp(self):
-        # We need a HeadsetService instance, but its __init__ calls _connect_hid_device,
-        # which we might not want for these specific tests if they focus *only* on _create_udev_rules.
-        # However, _create_udev_rules sets an instance variable `self.udev_setup_details`.
-        # Patching __init__ to do nothing simplifies this.
-        with patch.object(
-            HeadsetService,
-            "_connect_hid_device",
-            return_value=None,
-        ):  # mock_connect was unused
-            self.service = HeadsetService()
-            # If __init__ was more complex, we might need more elaborate __init__ mocking.
-            # For now, this ensures _connect_hid_device within __init__ doesn't run its full course.
-            # Reset udev_setup_details as it's set by _create_udev_rules
-            self.service.udev_setup_details = None
-
-    @patch("headsetcontrol_tray.headset_service.logger")
-    @patch("tempfile.NamedTemporaryFile")
-    def test_create_rules_success_populates_details(
-        self,
-        mock_named_temp_file,
-        mock_logger,
-    ):
-        mock_temp_fd_context_manager = (
-            mock_named_temp_file.return_value.__enter__.return_value
-        )
-        mock_temp_fd_context_manager.name = "/tmp/fake_temp_rule_file.rules"
-        mock_temp_fd_context_manager.write = Mock()
-
-        self.assertTrue(self.service._create_udev_rules())
-        assert self.service.udev_setup_details is not None
-        self.assertEqual(
-            self.service.udev_setup_details["temp_file_path"],
-            "/tmp/fake_temp_rule_file.rules",
-        )
-        self.assertEqual(
-            self.service.udev_setup_details["rule_filename"],
-            UDEV_RULE_FILENAME,
-        )
-        mock_temp_fd_context_manager.write.assert_called_once_with(
-            UDEV_RULE_CONTENT + "\n",
-        )
-        self.assertGreaterEqual(mock_logger.info.call_count, 4)
-
-    @patch("headsetcontrol_tray.headset_service.logger")
-    @patch("tempfile.NamedTemporaryFile")
-    def test_create_rules_io_error_on_write_details_none(
-        self,
-        mock_named_temp_file,
-        mock_logger,
-    ):
-        mock_temp_fd_context_manager = (
-            mock_named_temp_file.return_value.__enter__.return_value
-        )
-        mock_temp_fd_context_manager.name = "/tmp/fake_temp_rule_file_ioerror.rules"
-        mock_temp_fd_context_manager.write.side_effect = OSError(
-            "Failed to write temp file",
-        )
-
-        self.assertFalse(self.service._create_udev_rules())
-        self.assertIsNone(self.service.udev_setup_details)
-        mock_logger.error.assert_called_with(mock.ANY)
-
-
-class TestHeadsetServiceConnectionFailure(unittest.TestCase):
-    @patch(
-        "headsetcontrol_tray.headset_service.hid",
-    )  # Patch the hid module as imported in headset_service
-    @patch.object(HeadsetService, "_create_udev_rules", return_value=True)
-    def test_connect_device_fails_all_attempts_calls_create_rules(
-        self,
-        mock_create_rules,
-        mock_hid_module,
-    ):
-        assert TARGET_PIDS is not None
-        # Simulate hid.enumerate (called as mock_hid_module.enumerate) finding devices
-        mock_hid_module.enumerate.return_value = [
-            {
-                "vendor_id": STEELSERIES_VID,
-                "product_id": TARGET_PIDS[0],
-                "path": b"path1",
-                "interface_number": 0,
-            },
-            {
-                "vendor_id": STEELSERIES_VID,
-                "product_id": TARGET_PIDS[0],
-                "path": b"path2",
-                "interface_number": 3,
-            },
-        ]
-        # Simulate hid.Device (called as mock_hid_module.Device) constructor failing
-        mock_hid_module.Device = MagicMock(
-            side_effect=Exception("Failed to open HID device"),
-        )
-
-        # Patch out the __init__ subprocess call for headsetcontrol availability for this specific test context
-        with patch("subprocess.run") as mock_sub_run_init:
-            service = HeadsetService()  # __init__ calls _connect_hid_device
-
-        self.assertIsNone(service.hid_device)  # Should not have connected
-        mock_create_rules.assert_called_once()  # Key assertion: _create_udev_rules was called
-
-    @patch("headsetcontrol_tray.headset_service.hid.enumerate")
-    @patch.object(
-        HeadsetService,
-        "_create_udev_rules",
-        return_value=True,
-    )  # Mock _create_udev_rules
-    def test_connect_device_enumerate_empty_calls_create_rules(
-        self,
-        mock_create_rules,
-        mock_hid_enumerate,
-    ):
-        # Simulate hid.enumerate finding no devices
-        mock_hid_enumerate.return_value = []
-
-        with patch("subprocess.run") as mock_sub_run_init:
-            service = HeadsetService()  # __init__ calls _connect_hid_device
-
-        self.assertIsNone(service.hid_device)  # Should not have connected
-        mock_create_rules.assert_called_once()  # Key assertion: _create_udev_rules was called
-
-    @patch(
-        "headsetcontrol_tray.headset_service.hid",
-    )  # Patch the hid module as imported in headset_service
-    @patch.object(HeadsetService, "_create_udev_rules", return_value=True)
-    def test_connect_device_success_does_not_call_create_rules(
-        self,
-        mock_create_rules,
-        mock_hid_module,
-    ):
-        assert TARGET_PIDS is not None
-        assert app_config is not None
-        # Simulate hid.enumerate (mock_hid_module.enumerate) finding a device
-        # Ensure this device matches the highest priority criteria in _sort_hid_devices
-        mock_hid_module.enumerate.return_value = [
-            {
-                "vendor_id": STEELSERIES_VID,
-                "product_id": TARGET_PIDS[0],
-                "path": b"path1",
-                "interface_number": app_config.HID_REPORT_INTERFACE,
-                "usage_page": app_config.HID_REPORT_USAGE_PAGE,
-                "usage": app_config.HID_REPORT_USAGE_ID,
-            },
-        ]
-        # Simulate hid.Device (mock_hid_module.Device) succeeding
-        # Note: if hid module itself is a C extension and hid.Device is a type,
-        #       spec=hid.Device might be useful if 'hid' can be imported in test context.
-        #       For now, a simple MagicMock is often sufficient.
-        mock_hid_device_instance = MagicMock()
-        mock_hid_module.Device.return_value = mock_hid_device_instance
-
-        with patch("subprocess.run") as mock_sub_run_init:
-            service = HeadsetService()
-
-        self.assertIsNotNone(service.hid_device)  # Should have connected
-        mock_create_rules.assert_not_called()  # Key: _create_udev_rules NOT called
->>>>>>> ae41054e
 
     def test_init_connection_fail_udev_rules_exist_no_creation(self):
         self.reset_common_mocks()
@@ -310,7 +124,6 @@
         self.mock_hid_connection_manager_instance.get_hid_device.return_value = None
         self.mock_os_path_exists.return_value = True # UDEV rules EXIST
 
-<<<<<<< HEAD
         with patch('headsetcontrol_tray.headset_service.HIDCommunicator') as local_mock_comm_class:
             local_mock_comm_class.return_value = self.mock_hid_communicator_instance
             service = HeadsetService()
@@ -383,335 +196,9 @@
     def test_get_chatmix_value_success(self):
         self.mock_status_parser_instance.parse_status_report.return_value = {
             "headset_online": True, "battery_percent": 75, "battery_charging": False, "chatmix": 32, "raw_battery_status_byte": 0x02
-=======
-class TestHeadsetServiceNoCliFallback(unittest.TestCase):
-    def setUp(self):
-        self.connect_patcher = patch.object(
-            HeadsetService,
-            "_connect_hid_device",
-            return_value=None,
-        )
-        self.mock_connect_hid = self.connect_patcher.start()
-        # We instantiate service here, __init__ will call the patched _connect_hid_device
-        self.service = HeadsetService()
-        self.service.hid_device = None  # Explicitly set to None after __init__
-
-    def tearDown(self):
-        self.connect_patcher.stop()
-
-    @patch("subprocess.run")
-    def test_init_no_headsetcontrol_check(self, mock_subprocess_run_ext):
-        # This test needs to check __init__ specifically.
-        # The class-level _connect_hid_device patch is active.
-        # We need to ensure that the subprocess.run within __init__ (for headsetcontrol check) is not called.
-
-        # Stop the class setUp patcher to allow __init__ to run with a fresh subprocess.run mock
-        self.connect_patcher.stop()
-
-        # Specific patch for _connect_hid_device during this __init__ call
-        with patch.object(
-            HeadsetService,
-            "_connect_hid_device",
-            return_value=None,
-        ) as mock_connect_in_init:
-            # This is the subprocess.run we want to inspect for the headsetcontrol check
-            with patch("subprocess.run") as mock_subprocess_for_init_check:
-                service_init_test = HeadsetService()
-
-        # Assert that subprocess.run was NOT called with 'headsetcontrol --version'
-        # This was removed, so it should not be called at all for that purpose.
-        # The only subprocess call might be from _create_udev_rules if connection fails.
-        # Since _connect_hid_device is mocked to None, _create_udev_rules might be called.
-        # We are interested if 'headsetcontrol' was directly called by __init__ for version check.
-
-        found_headsetcontrol_call = False
-        for call_obj in mock_subprocess_for_init_check.call_args_list:
-            args, _ = call_obj
-            if (
-                len(args) > 0
-                and isinstance(args[0], list)
-                and "headsetcontrol" in args[0][0]
-            ):
-                if "--version" in args[0]:  # Check if it was the version call
-                    found_headsetcontrol_call = True
-                    break
-        self.assertFalse(
-            found_headsetcontrol_call,
-            "subprocess.run was called for 'headsetcontrol --version'",
-        )
-
-        self.assertFalse(hasattr(service_init_test, "headsetcontrol_available"))
-
-        # Restart the class setUp patcher
-        self.mock_connect_hid = self.connect_patcher.start()
-
-    @patch.object(HeadsetService, "_set_sidetone_level_hid", return_value=True)
-    @patch("subprocess.run")  # To ensure CLI is not called
-    def test_set_sidetone_level_uses_hid_only_success(
-        self,
-        mock_subprocess_run,
-        mock_set_sidetone_hid,
-    ):
-        self.service.hid_device = Mock()  # Simulate connected device object
-        self.mock_connect_hid.return_value = True  # _ensure_hid_connection returns True
-
-        result = self.service.set_sidetone_level(50)
-        self.assertTrue(result)
-        mock_set_sidetone_hid.assert_called_once_with(50)
-        for call_args in mock_subprocess_run.call_args_list:  # Check no CLI calls
-            args, _ = call_obj
-            if (
-                len(args) > 0
-                and isinstance(args[0], list)
-                and "headsetcontrol" in args[0][0]
-            ):
-                self.fail("subprocess.run called with headsetcontrol")
-
-    @patch.object(HeadsetService, "_set_sidetone_level_hid", return_value=False)
-    @patch("subprocess.run")
-    def test_set_sidetone_level_hid_failure_no_cli_fallback(
-        self,
-        mock_subprocess_run,
-        mock_set_sidetone_hid_failure,
-    ):
-        self.service.hid_device = Mock()
-        self.mock_connect_hid.return_value = True
-
-        result = self.service.set_sidetone_level(50)
-        self.assertFalse(result)
-        mock_set_sidetone_hid_failure.assert_called_once_with(50)
-        for call_args in mock_subprocess_run.call_args_list:
-            args, _ = call_obj
-            if (
-                len(args) > 0
-                and isinstance(args[0], list)
-                and "headsetcontrol" in args[0][0]
-            ):
-                self.fail("subprocess.run called with headsetcontrol")
-
-    @patch.object(HeadsetService, "_get_parsed_status_hid")
-    @patch("subprocess.run")
-    def test_get_battery_level_uses_hid_only_success(
-        self,
-        mock_subprocess_run,
-        mock_get_status_hid,
-    ):
-        mock_get_status_hid.return_value = {
-            "headset_online": True,
-            "battery_percent": 75,
-            "battery_charging": False,
-            "chatmix": 64,
-        }
-        self.service.hid_device = Mock()
-        self.mock_connect_hid.return_value = True
-
-        level = self.service.get_battery_level()
-        self.assertEqual(level, 75)
-        mock_get_status_hid.assert_called()
-        for call_args in mock_subprocess_run.call_args_list:
-            args, _ = call_obj
-            if (
-                len(args) > 0
-                and isinstance(args[0], list)
-                and "headsetcontrol" in args[0][0]
-            ):
-                self.fail("subprocess.run called with headsetcontrol")
-
-    @patch.object(HeadsetService, "_get_parsed_status_hid", return_value=None)
-    @patch("subprocess.run")
-    def test_get_battery_level_hid_failure_no_cli_fallback(
-        self,
-        mock_subprocess_run,
-        mock_get_status_hid_failure,
-    ):
-        self.service.hid_device = Mock()
-        self.mock_connect_hid.return_value = True
-
-        level = self.service.get_battery_level()
-        self.assertIsNone(level)
-        mock_get_status_hid_failure.assert_called()
-        for call_args in mock_subprocess_run.call_args_list:
-            args, _ = call_obj
-            if (
-                len(args) > 0
-                and isinstance(args[0], list)
-                and "headsetcontrol" in args[0][0]
-            ):
-                self.fail("subprocess.run called with headsetcontrol")
-
-
-class TestHeadsetServiceFindPotentialDevices(unittest.TestCase):
-    def setUp(self):
-        # Patch _connect_hid_device in HeadsetService's __init__ path to prevent it from running,
-        # as we want to test _find_potential_hid_devices in isolation.
-        self.connect_patcher = patch.object(
-            HeadsetService,
-            "_connect_hid_device",
-            return_value=None,
-        )
-        self.mock_connect_hid_in_init = self.connect_patcher.start()
-        self.service = HeadsetService()
-
-    def tearDown(self):
-        self.connect_patcher.stop()
-
-    @patch("headsetcontrol_tray.headset_service.hid.enumerate")
-    def test_find_potential_devices_enumerate_empty(self, mock_hid_enumerate):
-        mock_hid_enumerate.return_value = []
-        result = self.service._find_potential_hid_devices()
-        self.assertEqual(result, [])
-        mock_hid_enumerate.assert_called_once_with(STEELSERIES_VID, 0)
-
-    @patch("headsetcontrol_tray.headset_service.hid.enumerate")
-    def test_find_potential_devices_enumerate_no_match(self, mock_hid_enumerate):
-        mock_hid_enumerate.return_value = [
-            {
-                "vendor_id": 0x0001,
-                "product_id": 0x0001,
-                "path": b"path1",
-                "release_number": 1,
-                "interface_number": 0,
-                "usage_page": 0,
-                "usage": 0,
-                "product_string": "DeviceNonMatch",
-            },
-            {
-                "vendor_id": STEELSERIES_VID,
-                "product_id": 0x9999,
-                "path": b"path2",
-                "release_number": 1,
-                "interface_number": 0,
-                "usage_page": 0,
-                "usage": 0,
-                "product_string": "DeviceWrongPID",
-            },
-        ]
-        result = self.service._find_potential_hid_devices()
-        self.assertEqual(result, [])
-
-    @patch("headsetcontrol_tray.headset_service.hid.enumerate")
-    def test_find_potential_devices_enumerate_matches(self, mock_hid_enumerate):
-        assert TARGET_PIDS is not None
-        # Ensure TARGET_PIDS has at least two distinct PIDs for a more robust test, or adjust if not.
-        pid1 = TARGET_PIDS[0]
-        pid2 = (
-            TARGET_PIDS[1] if len(TARGET_PIDS) > 1 else pid1
-        )  # Use first PID if only one defined
-        if (
-            pid1 == pid2 and len(TARGET_PIDS) > 1
-        ):  # If first two PIDs are same, try to find a different one
-            pid2 = TARGET_PIDS[2] if len(TARGET_PIDS) > 2 else pid1
-
-        matching_device1 = {
-            "vendor_id": STEELSERIES_VID,
-            "product_id": pid1,
-            "path": b"path1",
-            "release_number": 1,
-            "interface_number": 0,
-            "usage_page": 0,
-            "usage": 0,
-            "product_string": "MatchingDevice1",
-        }
-        non_matching_device = {
-            "vendor_id": 0x0001,
-            "product_id": 0x0001,
-            "path": b"path2",
-            "release_number": 1,
-            "interface_number": 0,
-            "usage_page": 0,
-            "usage": 0,
-            "product_string": "NonMatchingDevice",
-        }
-        matching_device2 = {
-            "vendor_id": STEELSERIES_VID,
-            "product_id": pid2,
-            "path": b"path3",
-            "release_number": 1,
-            "interface_number": 0,
-            "usage_page": 0,
-            "usage": 0,
-            "product_string": "MatchingDevice2",
-        }
-
-        mock_hid_enumerate.return_value = [
-            matching_device1,
-            non_matching_device,
-            matching_device2,
-        ]
-
-        result = self.service._find_potential_hid_devices()
-
-        expected_devices = [matching_device1, matching_device2]
-        if (
-            pid1 == pid2
-        ):  # If only one unique PID was available and used for both "matching" devices
-            expected_devices = [
-                matching_device1,
-            ]  # Result might vary based on how TARGET_PIDS is structured
-            if (
-                matching_device1["path"] == matching_device2["path"]
-            ):  # if they are identical due to pid1==pid2
-                pass  # expected_devices is fine
-            else:  # if paths are different, both could be included if TARGET_PIDS allows duplicates implicitly
-                expected_devices = [matching_device1, matching_device2]
-
-        self.assertEqual(len(result), len(expected_devices))
-        for dev in expected_devices:
-            self.assertIn(dev, result)
-        if (
-            pid1 != pid2
-        ):  # Only assert non-inclusion if it's truly different from the matched ones
-            self.assertNotIn(non_matching_device, result)
-
-    @patch("headsetcontrol_tray.headset_service.hid.enumerate")
-    @patch("headsetcontrol_tray.headset_service.logger")
-    def test_find_potential_devices_enumerate_exception(
-        self,
-        mock_logger,
-        mock_hid_enumerate,
-    ):
-        mock_hid_enumerate.side_effect = Exception("HID enumeration failed")
-        result = self.service._find_potential_hid_devices()
-        self.assertEqual(result, [])
-        mock_logger.error.assert_called_with(
-            "Error enumerating HID devices: HID enumeration failed",
-        )
-
-    # Tests for _sort_hid_devices
-    def test_sort_hid_devices_empty_list(self):
-        self.assertEqual(self.service._sort_hid_devices([]), [])
-
-    def test_sort_hid_devices_single_device(self):
-        assert TARGET_PIDS is not None
-        # Ensure the single device has all necessary keys for the sort_key function
-        single_device = {
-            "vendor_id": STEELSERIES_VID,
-            "product_id": TARGET_PIDS[0],
-            "path": b"path1",
-            "interface_number": -1,  # Default value if not relevant to test
-            "usage_page": 0,  # Default value
-            "usage": 0,  # Default value
-        }
-        single_device_list = [single_device]
-        # The method sorts in-place and returns the list, so the list instance is the same.
-        # For a single device, the list content remains unchanged.
-        self.assertEqual(
-            self.service._sort_hid_devices(list(single_device_list)),
-            single_device_list,
-        )
-
-    def test_sort_hid_devices_sorting_logic(self):
-        # Base attributes for all devices, ensuring all necessary keys are present
-        base_attrs = {
-            "vendor_id": STEELSERIES_VID,
-            "interface_number": -1,  # Default, overridden if specific to sort tier
-            "usage_page": 0,  # Default, overridden if specific
-            "usage": 0,  # Default, overridden if specific
->>>>>>> ae41054e
         }
         self.assertEqual(self.service.get_chatmix_value(), 32)
 
-<<<<<<< HEAD
     def test_is_charging_success(self):
         self.mock_status_parser_instance.parse_status_report.return_value = {
             "headset_online": True, "battery_percent": 75, "battery_charging": True, "chatmix": 64, "raw_battery_status_byte": 0x01
@@ -740,116 +227,12 @@
 
 
 class TestHeadsetServiceCommands(BaseHeadsetServiceTestCase):
-=======
-        assert TARGET_PIDS is not None
-        assert app_config is not None
-        # Device E: Default priority (2)
-        dev_e_default = {
-            **base_attrs,
-            "product_id": TARGET_PIDS[0],
-            "path": b"pathE",
-            "interface_number": 1,
-            "usage_page": 0x0000,
-            "usage": 0x0000,
-            "name": "E_Default",
-        }
-        # Device D: Usage page 0xFFC0 (1)
-        dev_d_usage_page = {
-            **base_attrs,
-            "product_id": TARGET_PIDS[0],
-            "path": b"pathD",
-            "interface_number": 1,
-            "usage_page": app_config.HID_REPORT_USAGE_PAGE,
-            "usage": 0x0000,
-            "name": "D_UsagePage",
-        }
-        # Device C: Interface 3 (0)
-        dev_c_interface3 = {
-            **base_attrs,
-            "product_id": TARGET_PIDS[0],
-            "path": b"pathC",
-            "interface_number": 3,
-            "usage_page": 0x0000,
-            "usage": 0x0000,
-            "name": "C_Interface3",
-        }
-        # Device B: PID 0x2202 (ARCTIS_NOVA_7_USER_PID) and interface 0 (-1)
-        dev_b_pid2202_if0 = {
-            **base_attrs,
-            "product_id": app_config.ARCTIS_NOVA_7_USER_PID,
-            "path": b"pathB",
-            "interface_number": 0,
-            "usage_page": 0x0000,
-            "usage": 0x0000,
-            "name": "B_PID2202_IF0",
-        }
-
-        target_pid_for_a = TARGET_PIDS[0]
-        if (
-            target_pid_for_a == app_config.ARCTIS_NOVA_7_USER_PID
-            and len(TARGET_PIDS) > 1
-        ):
-            target_pid_for_a = TARGET_PIDS[1]
-
-        dev_a_exact = {
-            **base_attrs,
-            "product_id": target_pid_for_a,
-            "path": b"pathA",
-            "interface_number": app_config.HID_REPORT_INTERFACE,
-            "usage_page": app_config.HID_REPORT_USAGE_PAGE,
-            "usage": app_config.HID_REPORT_USAGE_ID,
-            "name": "A_Exact",
-        }
-
-        # Device F: Another default priority device to check stability (should come after E if E was first)
-        dev_f_default_stable = {
-            **base_attrs,
-            "product_id": TARGET_PIDS[0],
-            "path": b"pathF",
-            "interface_number": 2,
-            "usage_page": 0x0001,
-            "usage": 0x0001,
-            "name": "F_DefaultStable",
-        }
-
-        # Intentionally unsorted list
-        devices_to_sort = [
-            dev_e_default,
-            dev_d_usage_page,
-            dev_c_interface3,
-            dev_b_pid2202_if0,
-            dev_a_exact,
-            dev_f_default_stable,
-        ]
-
-        # Expected order after sorting (lowest sort key value first)
-        expected_order = [
-            dev_a_exact,
-            dev_b_pid2202_if0,
-            dev_c_interface3,
-            dev_d_usage_page,
-            dev_e_default,
-            dev_f_default_stable,
-        ]
-
-        # Ensure no mutation of the input list if the method sorts in-place then returns (it does)
-        sorted_devices = self.service._sort_hid_devices(
-            list(devices_to_sort),
-        )  # Pass a copy
-
-        # Assert based on the 'name' field for simplicity, assuming paths or other fields could be used too
-        self.assertEqual(
-            [d.get("name") for d in sorted_devices],
-            [d.get("name") for d in expected_order],
-        )
->>>>>>> ae41054e
 
     def test_set_sidetone_level_success(self):
         encoded_payload = [0x01, 0x02]
         self.mock_command_encoder_instance.encode_set_sidetone.return_value = encoded_payload
         self.mock_hid_communicator_instance.write_report.return_value = True
 
-<<<<<<< HEAD
         result = self.service.set_sidetone_level(50)
 
         self.assertTrue(result)
@@ -905,232 +288,6 @@
         self.service.close()
         self.mock_hid_connection_manager_instance.close.assert_called_once()
         self.assertIsNone(self.service.hid_communicator)
-=======
-class TestHeadsetServiceStatusParsingHelpers(unittest.TestCase):
-    def setUp(self):
-        # Patch _connect_hid_device to prevent it running during HeadsetService instantiation
-        self.connect_patcher = patch.object(
-            HeadsetService,
-            "_connect_hid_device",
-            return_value=None,
-        )
-        self.mock_connect_hid_in_init = self.connect_patcher.start()
-        self.service = HeadsetService()
-
-    def tearDown(self):
-        self.connect_patcher.stop()
-
-    def _create_mock_response_data(
-        self,
-        status_byte_val: int,
-        level_byte_val: int = 0x00,
-        game_byte_val: int = 0,
-        chat_byte_val: int = 0,
-    ) -> bytes:
-        """Helper to create mock response_data byte array for status, battery, and chatmix."""
-        data = [0] * app_config.HID_INPUT_REPORT_LENGTH_STATUS
-
-        if len(data) > app_config.HID_RES_STATUS_BATTERY_STATUS_BYTE:
-            data[app_config.HID_RES_STATUS_BATTERY_STATUS_BYTE] = status_byte_val
-        else:
-            raise IndexError("HID_RES_STATUS_BATTERY_STATUS_BYTE out of bounds.")
-
-        if len(data) > app_config.HID_RES_STATUS_BATTERY_LEVEL_BYTE:
-            data[app_config.HID_RES_STATUS_BATTERY_LEVEL_BYTE] = level_byte_val
-        else:
-            raise IndexError("HID_RES_STATUS_BATTERY_LEVEL_BYTE out of bounds.")
-
-        if len(data) > app_config.HID_RES_STATUS_CHATMIX_GAME_BYTE:
-            data[app_config.HID_RES_STATUS_CHATMIX_GAME_BYTE] = game_byte_val
-        else:
-            raise IndexError("HID_RES_STATUS_CHATMIX_GAME_BYTE out of bounds.")
-
-        if len(data) > app_config.HID_RES_STATUS_CHATMIX_CHAT_BYTE:
-            data[app_config.HID_RES_STATUS_CHATMIX_CHAT_BYTE] = chat_byte_val
-        else:
-            raise IndexError("HID_RES_STATUS_CHATMIX_CHAT_BYTE out of bounds.")
-
-        return bytes(data)
-
-    # Tests for _determine_headset_online_status (existing)
-    def test_determine_headset_online_status_offline(self):
-        # Status byte 0x00 indicates offline
-        response_data_offline = self._create_mock_response_data(0x00)
-        self.assertFalse(
-            self.service._determine_headset_online_status(response_data_offline),
-        )
-
-    def test_determine_headset_online_status_online_charging(self):
-        # Status byte 0x01 indicates charging (which implies online)
-        response_data_online_charging = self._create_mock_response_data(0x01)
-        self.assertTrue(
-            self.service._determine_headset_online_status(
-                response_data_online_charging,
-            ),
-        )
-
-    def test_determine_headset_online_status_online_not_charging(self):
-        # Status byte 0x02 (or any non-zero other than 0x01) indicates online but not charging
-        response_data_online_not_charging = self._create_mock_response_data(0x02)
-        self.assertTrue(
-            self.service._determine_headset_online_status(
-                response_data_online_not_charging,
-            ),
-        )
-
-        response_data_online_other = self._create_mock_response_data(
-            status_byte_val=0x03,
-        )  # Example other online status
-        self.assertTrue(
-            self.service._determine_headset_online_status(response_data_online_other),
-        )
-
-    # Tests for _parse_battery_info (new)
-    def test_parse_battery_info_offline(self):
-        # For is_online=False, byte values shouldn't matter for the output.
-        # Using arbitrary valid byte values for completeness.
-        response_data = self._create_mock_response_data(
-            status_byte_val=0x00,
-            level_byte_val=0x02,
-        )
-        expected = {"battery_percent": None, "battery_charging": None}
-        self.assertEqual(
-            self.service._parse_battery_info(response_data, is_online=False),
-            expected,
-        )
-
-    def test_parse_battery_info_online_levels(self):
-        test_cases = [(0x00, 0), (0x01, 25), (0x02, 50), (0x03, 75), (0x04, 100)]
-        # Assuming status byte 0x02 means "online, not charging" for these level tests
-        for level_byte, expected_percent in test_cases:
-            with self.subTest(level_byte=level_byte):
-                response_data = self._create_mock_response_data(
-                    status_byte_val=0x02,
-                    level_byte_val=level_byte,
-                )
-                # is_online=True, battery_charging should be False based on status_byte_val=0x02
-                expected = {
-                    "battery_percent": expected_percent,
-                    "battery_charging": False,
-                }
-                self.assertEqual(
-                    self.service._parse_battery_info(response_data, is_online=True),
-                    expected,
-                )
-
-    @patch("headsetcontrol_tray.headset_service.logger")
-    def test_parse_battery_info_online_level_unknown(self, mock_logger):
-        response_data = self._create_mock_response_data(
-            status_byte_val=0x02,
-            level_byte_val=0x05,
-        )  # Unknown level
-        expected = {
-            "battery_percent": None,
-            "battery_charging": False,
-        }  # Charging is False due to status_byte=0x02
-        self.assertEqual(
-            self.service._parse_battery_info(response_data, is_online=True),
-            expected,
-        )
-        mock_logger.warning.assert_called_with(
-            "_parse_battery_info: Unknown raw battery level: 5",
-        )
-
-    def test_parse_battery_info_online_charging_true(self):
-        # Level 0x02 (50%) and status 0x01 (charging)
-        response_data = self._create_mock_response_data(
-            status_byte_val=0x01,
-            level_byte_val=0x02,
-        )
-        expected = {"battery_percent": 50, "battery_charging": True}
-        self.assertEqual(
-            self.service._parse_battery_info(response_data, is_online=True),
-            expected,
-        )
-
-    def test_parse_battery_info_online_charging_false(self):
-        # Level 0x03 (75%) and status 0x02 (online, not charging)
-        response_data = self._create_mock_response_data(
-            status_byte_val=0x02,
-            level_byte_val=0x03,
-        )
-        expected = {"battery_percent": 75, "battery_charging": False}
-        self.assertEqual(
-            self.service._parse_battery_info(response_data, is_online=True),
-            expected,
-        )
-
-        # Test with another non-0x01 "online" status byte, e.g. 0x03 (if it means online & not charging)
-        # The _parse_battery_info method interprets any status_byte != 0x01 as not charging when is_online=True
-        response_data_other_online = self._create_mock_response_data(
-            status_byte_val=0x03,
-            level_byte_val=0x04,
-        )  # 100%
-        expected_other_online = {"battery_percent": 100, "battery_charging": False}
-        self.assertEqual(
-            self.service._parse_battery_info(
-                response_data_other_online,
-                is_online=True,
-            ),
-            expected_other_online,
-        )
-
-    # Tests for _parse_chatmix_info (new)
-    def test_parse_chatmix_info_offline(self):
-        # For is_online=False, byte values shouldn't matter for the output.
-        response_data = self._create_mock_response_data(
-            status_byte_val=0x00,
-            game_byte_val=50,
-            chat_byte_val=50,
-        )
-        self.assertIsNone(
-            self.service._parse_chatmix_info(response_data, is_online=False),
-        )
-
-    def test_parse_chatmix_info_online_various_values(self):
-
-
-
-
-        #          clamped to 0-128
-        test_cases = [
-
-            # Values for game_byte_val and chat_byte_val must be in range(0, 256) for bytes() conversion.
-            # The method under test (_parse_chatmix_info) clamps these to 0-100 internally.
-            (100, 0, 0),  # Full Game
-            (0, 100, 128),  # Full Chat
-            (50, 50, 64),  # Balanced
-            (0, 0, 64),  # Centered (both game/chat at 0)
-            (75, 25, 32),  # More Game
-            (25, 75, 96),  # More Chat
-            # Test clamping of raw values (method clamps to 0-100)
-            # Provide valid byte values (0-255) that are outside 0-100 logical range for game/chat.
-            (150, 0, 0),  # Game > 100 (will be clamped to 100 by SUT)
-            (0, 150, 128),  # Chat > 100 (will be clamped to 100 by SUT)
-            # Negative values cannot be directly in bytes; test with 0 for already clamped inputs.
-            # The method's internal clamping from negative to 0 is tested by providing 0.
-            # (0, 0, 64) already tests game=0, chat=0.
-            # To test if SUT would clamp e.g. -50 to 0 for game, and chat=0:
-            # expected is mapped_game=0, mapped_chat=0 -> chatmix = 64.
-            # This is already covered by (0,0,64).
-            # Test final clamping to 0-128 (though formula seems to naturally stay in this range if inputs are 0-100)
-            # The formula itself: 64 - ( (c/100*-64) + (g/100*64) )
-            # If g=100, c=100: 64 - (-64 + 64) = 64. This is already a test case.
-        ]
-
-        for game, chat, expected_val in test_cases:
-            with self.subTest(game=game, chat=chat):
-                # Using status_byte_val=0x02 (online, not charging) as a default online state
-                response_data = self._create_mock_response_data(
-                    status_byte_val=0x02,
-                    game_byte_val=game,
-                    chat_byte_val=chat,
-                )
-                self.assertEqual(
-                    self.service._parse_chatmix_info(response_data, is_online=True),
-                    expected_val,
-                )
->>>>>>> ae41054e
 
 
 if __name__ == "__main__":
