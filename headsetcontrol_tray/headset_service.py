import subprocess
import hid 
import logging # Standard logging
import re
import json
<<<<<<< HEAD
from typing import Optional, List, Tuple, Dict, Any, TypedDict
=======
import os # Added for os.path.exists
import tempfile # Added for temporary file creation
from typing import Optional, List, Tuple, Dict, Any
>>>>>>> cf3f85de

from . import app_config
from .app_config import STEELSERIES_VID, TARGET_PIDS # Added import

logger = logging.getLogger(f"{app_config.APP_NAME}.{__name__}")

<<<<<<< HEAD
# Define BatteryDetails TypedDict
class BatteryDetails(TypedDict):
    level: Optional[int]
    status_text: Optional[str]
=======
# Format VID and PIDs as 4-digit lowercase hex strings
VID_HEX = f"{STEELSERIES_VID:04x}"
RULE_LINES = [
    f'SUBSYSTEM=="hidraw", ATTRS{{idVendor}}=="{VID_HEX}", ATTRS{{idProduct}}=="{pid:04x}", TAG+="uaccess"'
    for pid in TARGET_PIDS
]
UDEV_RULE_CONTENT = "\n".join(RULE_LINES)
UDEV_RULE_FILENAME = "99-steelseries-headsets.rules"
>>>>>>> cf3f85de

class HeadsetService:
    """
    Service class to interact with the SteelSeries headset via CLI and HID.
    """
    def __init__(self):
        self.hid_device: Optional[hid.Device] = None 
        self.device_path: Optional[bytes] = None
        self.udev_setup_details = None # Initialize details for udev rule setup
        logger.debug("HeadsetService initialized. Attempting initial HID connection.")
        self._connect_hid_device()

    # _check_udev_rules method removed

    def _create_udev_rules(self) -> bool:
        """
        Creates the udev rule file in a temporary location and instructs the user.
        Stores information about the created temporary file if successful.
        """
        final_rules_path_str = os.path.join("/etc/udev/rules.d/", UDEV_RULE_FILENAME)
        logger.info(f"Attempting to guide user for udev rule creation for {final_rules_path_str}")
        self.udev_setup_details = None # Reset in case of prior failure

        try:
            # Create a temporary file
            with tempfile.NamedTemporaryFile(mode="w", delete=False, prefix="headsetcontrol_") as tmp_file:
                temp_file_name = tmp_file.name
                tmp_file.write(UDEV_RULE_CONTENT + "\n") # Add a newline for good measure

            # Store details
            self.udev_setup_details = {
                "temp_file_path": temp_file_name,
                "final_file_path": final_rules_path_str,
                "rule_filename": UDEV_RULE_FILENAME
            }
            logger.info(f"Successfully wrote udev rule content to temporary file: {temp_file_name}")
            logger.info("--------------------------------------------------------------------------------")
            logger.info("ACTION REQUIRED: To complete headset setup, please run the following commands:")
            logger.info(f"1. Copy the rule file: sudo cp \"{temp_file_name}\" \"{final_rules_path_str}\"")
            logger.info("2. Reload udev rules: sudo udevadm control --reload-rules && sudo udevadm trigger")
            logger.info("3. Replug your SteelSeries headset.")
            logger.info(f"(The temporary file {temp_file_name} can be deleted after copying.)")
            logger.info("--------------------------------------------------------------------------------")
            return True
        except IOError as e:
            logger.error(f"Could not write temporary udev rule file: {e}")
            self.udev_setup_details = None # Ensure it's None on failure
            return False
        except Exception as e_global: # Catch any other unexpected errors during temp file handling
            logger.error(f"An unexpected error occurred during temporary udev rule file creation: {e_global}")
            self.udev_setup_details = None # Ensure it's None on failure
            return False

    def _connect_hid_device(self) -> bool:
        """Attempts to connect to the headset via HID by trying suitable interfaces."""
        # Udev check removed from here

        if self.hid_device: 
            logger.debug("_connect_hid_device: Already connected.")
            return True
        
        logger.debug(f"_connect_hid_device: Trying to connect. Target PIDs: {app_config.TARGET_PIDS}")
        try:
            devices_enum = hid.enumerate(STEELSERIES_VID, 0) # Use imported STEELSERIES_VID
            logger.debug(f"Found {len(devices_enum)} SteelSeries VID devices during enumeration.")
        except Exception as e_enum: 
            logger.error(f"Error enumerating HID devices: {e_enum}")
            devices_enum = []
            
        potential_devices_to_try = []
        for dev_info in devices_enum:
            logger.debug(f"  Enumerated device: PID=0x{dev_info['product_id']:04x}, Release=0x{dev_info['release_number']:04x}, "
                         f"Interface={dev_info.get('interface_number', 'N/A')}, UsagePage=0x{dev_info.get('usage_page', 0):04x}, "
                         f"Usage=0x{dev_info.get('usage', 0):04x}, Path={dev_info['path'].decode('utf-8', errors='replace')}, "
                         f"Product='{dev_info.get('product_string', 'N/A')}'")
            if dev_info['product_id'] in TARGET_PIDS: # Use imported TARGET_PIDS
                logger.debug(f"    Device matches target PID 0x{dev_info['product_id']:04x}. Adding to potential list.")
                potential_devices_to_try.append(dev_info)

        if not potential_devices_to_try:
            logger.debug("_connect_hid_device: No devices found matching target PIDs after enumeration (normal if headset is off).")
            return False

        def sort_key(d_info):
            # Special handling for Arctis Nova 7 (0x2202) - prioritize interface 0
            # and potentially other PIDs that exhibit similar behavior when charging.
            # For Arctis Nova 7, PID is 0x2202.
            if d_info.get('product_id') == 0x2202 and d_info.get('interface_number') == 0:
                logger.debug(f"  SortKey: Prioritizing interface 0 for PID 0x{d_info.get('product_id'):04x}")
                return -1 # Highest priority for specific PID and interface 0

            # Existing general prioritization
            if d_info.get('interface_number') == 3: 
                logger.debug(f"  SortKey: Prioritizing interface 3 for PID 0x{d_info.get('product_id'):04x}")
                return 0  
            if d_info.get('usage_page') == 0xFFC0: 
                logger.debug(f"  SortKey: Prioritizing usage page 0xFFC0 for PID 0x{d_info.get('product_id'):04x}")
                return 1  

            logger.debug(f"  SortKey: Default priority 2 for PID 0x{d_info.get('product_id'):04x}, Interface {d_info.get('interface_number', 'N/A')}, UsagePage 0x{d_info.get('usage_page',0):04x}")
            return 2      

        potential_devices_to_try.sort(key=sort_key)
        logger.debug(f"Sorted potential devices to try: {[(d['path'].decode('utf-8', errors='replace'), d.get('interface_number','N/A'), d.get('usage_page',0)) for d in potential_devices_to_try]}")
        
        for dev_info_to_try in potential_devices_to_try:
            h_temp = None 
            logger.debug(f"  Attempting to open path: {dev_info_to_try['path'].decode('utf-8', errors='replace')} "
                         f"(Interface: {dev_info_to_try.get('interface_number', 'N/A')}, "
                         f"UsagePage: 0x{dev_info_to_try.get('usage_page', 0):04x}, "
                         f"PID: 0x{dev_info_to_try['product_id']:04x})")
            try:
                h_temp = hid.Device(path=dev_info_to_try['path'])
                
                self.hid_device = h_temp
                self.device_path = dev_info_to_try['path']
                # This log indicates a low-level HID path was opened, not necessarily full headset function.
                logger.debug(f"Low-level HID device path opened: {dev_info_to_try.get('product_string', 'N/A')} "
                            f"on interface {dev_info_to_try.get('interface_number', -1)} "
                            f"path {dev_info_to_try['path'].decode('utf-8', errors='replace')}")
                return True
            except Exception as e_open: 
                logger.warning(f"    Failed to open HID device path {dev_info_to_try['path'].decode('utf-8', errors='replace')}: {e_open}")
                if h_temp: 
                    try:
                        h_temp.close() 
                    except Exception: 
                        pass 
                continue 
        
        self.hid_device = None 
        self.device_path = None

        # If loop finishes and hid_device is still None, no device was connected.
        # This is where we now trigger the udev rule creation if needed.
        if self.hid_device is None:
            logger.warning("Failed to connect to any suitable HID interface for the headset. Udev rules might be missing or incorrect.")
            self._create_udev_rules() # Prepare instructions and populate self.udev_setup_details

        logger.debug("_connect_hid_device: No suitable HID device interface found or all attempts to open failed (if hid_device is None).")
        return False

    def _ensure_hid_connection(self) -> bool:
        if not self.hid_device:
            logger.debug("_ensure_hid_connection: No HID device, attempting to connect.")
            return self._connect_hid_device()
        # If hid_device exists, we assume it's open. headsetcontrol will verify functionality.
        return True


    def close(self) -> None:
        if self.hid_device:
            logger.debug("Closing HID device.")
            try:
                self.hid_device.close()
            except Exception as e: 
                logger.warning(f"Exception while closing HID device: {e}")
            self.hid_device = None
            self.device_path = None
        else:
            logger.debug("Close called, but no HID device was open.")


    def _execute_headsetcontrol(self, args: List[str]) -> Tuple[bool, str]:
        """Executes headsetcontrol CLI tool."""
        cmd_str = ' '.join(['headsetcontrol'] + args)
        logger.debug(f"Executing headsetcontrol: {cmd_str}")
        try:
            process = subprocess.run(['headsetcontrol'] + args, capture_output=True, text=True, check=True)
            logger.debug(f"headsetcontrol output for '{cmd_str}': {process.stdout.strip()}")
            return True, process.stdout.strip()
        except FileNotFoundError:
            logger.error("headsetcontrol command not found. Please ensure it is installed and in PATH.")
            return False, "headsetcontrol not found. Please install it."
        except subprocess.CalledProcessError as e:
            # For '--connected', a non-zero exit code is expected if not connected, stderr might be empty.
            # For other commands, a non-zero exit usually means an actual error.
            if '--connected' not in args:
                 logger.error(f"headsetcontrol error for '{cmd_str}' (stderr): {e.stderr.strip()}")
            else:
                 logger.debug(f"headsetcontrol --connected indicated device not connected (exit code {e.returncode}). stderr: {e.stderr.strip()}")
            return False, f"headsetcontrol error: {e.stderr.strip()}"

    def _get_headset_device_json(self) -> Optional[Dict[str, Any]]:
        """Gets the first device object from 'headsetcontrol -o json'."""
        logger.debug("Trying CLI method for status ('headsetcontrol -o json').")
        success_json, output_json = self._execute_headsetcontrol(['-o', 'json'])
        if success_json:
            try:
                data = json.loads(output_json)
                if "devices" in data and isinstance(data["devices"], list) and len(data["devices"]) > 0:
                    # Assuming the first device is the target
                    return data["devices"][0]
                else:
                    logger.warning(f"'devices' key missing, not list, or empty in JSON output: {data}")
            except json.JSONDecodeError as e:
                logger.error(f"Failed to parse JSON from headsetcontrol: {e}. Output was: {output_json}")
        else:
             logger.warning(f"Failed to get status from 'headsetcontrol -o json'. Output was: {output_json}")
        return None


    def _write_hid_report(self, report_id: int, data: List[int], report_length: int = 64) -> bool:
        """
        Writes a report to the HID device.
        Prepends report_id if it's > 0.
        Pads data to report_length.
        """
        if not self._ensure_hid_connection() or not self.hid_device: # Check low-level first
            logger.warning("_write_hid_report: No HID device connected (low-level).")
            return False
        
        # Additional check for functional connection might be needed if headsetcontrol is primary
        # For now, assume if HID is open, writes can be attempted. Failures will be caught.

        payload = bytes(data)
        if report_id > 0: 
            final_report = bytes([report_id]) + payload
        else: 
            final_report = payload
        
        logger.debug(f"Writing HID report: ID={report_id}, Data={final_report.hex()}")
        try:
            bytes_written = self.hid_device.write(final_report) # This might fail if headset is off
            logger.debug(f"Bytes written: {bytes_written}")
            if bytes_written <= 0: # Some HID libraries might return 0 or -1 on error
                logger.warning(f"HID write returned {bytes_written}, closing potentially stale HID handle.")
                self.close()
                return False
            return True
        except Exception as e: 
            logger.error(f"HID write error: {e}. Closing potentially stale HID handle.")
            self.close() 
            return False

    def _read_hid_report(self, report_id_to_request: Optional[int] = None, report_length: int = 64, timeout_ms: int = 1000) -> Optional[List[int]]:
        """
        Reads a report from the HID device.
        If report_id_to_request is provided, it's for Feature Reports.
        """
        if not self._ensure_hid_connection() or not self.hid_device: # Check low-level first
            logger.warning("_read_hid_report: No HID device connected (low-level).")
            return None
        
        logger.debug(f"Reading HID report: ReportIDToRequest={report_id_to_request}, Length={report_length}, Timeout={timeout_ms}ms")
        try:
            data = self.hid_device.read(report_length, timeout_ms=timeout_ms) # Might fail
            if data:
                logger.debug(f"HID read data: {bytes(data).hex()}")
                return list(data)
            else:
                logger.debug("HID read no data (timeout or empty report).")
                return None # Could indicate issue, or just no data for that report.
        except Exception as e: 
            logger.error(f"HID read error: {e}. Closing potentially stale HID handle.")
            self.close() 
            return None

    def is_device_connected(self) -> bool:
        # Step 1: Ensure a basic HID interface is openable.
        # This is important because other functions (like set_sidetone, etc.) might rely on an open HID path.
        if not self._ensure_hid_connection():
            logger.debug("is_device_connected: _ensure_hid_connection failed (no HID path/cannot open).")
            return False

        # Step 2: Use headsetcontrol -o json to verify functional connection.
        # This is considered more reliable, especially for USB-C connected devices where '--connected' might
        # give false negatives after a while.
        device_info = self._get_headset_device_json() # This method already logs errors internally
        
        if device_info is None:
            # _get_headset_device_json() failed to get device info (e.g., headsetcontrol -o json failed,
            # returned empty/invalid JSON, or no devices were found).
            logger.debug("is_device_connected: _get_headset_device_json() returned None. Closing HID handle.")
            self.close() # Close the HID handle as we can't confirm a functional device.
            return False

        # NEW: Check for BATTERY_UNAVAILABLE as an indicator that the headset is off or not truly connected.
        # The .get("battery", {}) provides a default empty dict if "battery" key is missing,
        # and .get("status") on that will return None if "status" is missing.
        battery_status = device_info.get("battery", {}).get("status")
        if battery_status == "BATTERY_UNAVAILABLE":
            logger.debug("is_device_connected: Device JSON found, but battery status is UNAVAILABLE. "
                         "Considering headset off/disconnected. Closing HID handle.")
            self.close() # Close the HID handle as the headset is not functionally available.
            return False

        # If device_info is not None, and battery is not UNAVAILABLE,
        # it means headsetcontrol -o json found a device and it appears to be operational.
        logger.debug("is_device_connected: HID present and _get_headset_device_json() successful with available battery status.")
        return True


    # --- Public API ---

    def get_battery_level(self) -> Optional[int]:
        """
        Retrieves the battery percentage level.
        It first tries to get detailed battery info (which uses JSON) and extracts the level.
        If that fails, it falls back to the 'headsetcontrol -b' command.
        """
        logger.debug("get_battery_level: Attempting to get battery level.")

        # Primary attempt: Use get_battery_details (JSON based)
        details = self.get_battery_details()
        if details:
            # If status is UNAVAILABLE, level will be None from get_battery_details
            if details['status_text'] == "BATTERY_UNAVAILABLE":
                 logger.debug("get_battery_level: Level is None because battery status is UNAVAILABLE (from details).")
                 return None
            if details['level'] is not None:
                logger.verbose(f"Battery level from get_battery_details: {details['level']}%")
                return details['level']
            # If level is None but status was not UNAVAILABLE, it's a bit ambiguous from details alone.
            # Proceed to -b fallback for robustness, as -b might give a direct level.
            logger.debug("get_battery_level: Level was None from details, but status not UNAVAILABLE. Trying -b fallback.")

        # Fallback: Try headsetcontrol -b (if get_battery_details failed to provide a definitive level)
        # Ensure device is still considered connected before trying -b, as get_battery_details might have closed the handle.
        if not self.is_device_connected():
            logger.debug("get_battery_level: Device not connected for -b fallback, skipping.")
            return None

        logger.debug("get_battery_level: Falling back to 'headsetcontrol -b'.")
        success_b, output_b = self._execute_headsetcontrol(['-b'])

        if success_b:
            if "BATTERY_UNAVAILABLE" in output_b:
                logger.debug("Battery status is UNAVAILABLE via headsetcontrol -b fallback.")
                return None

            match = re.search(r"Level:\s*(\d+)%", output_b)
            if match:
                level = int(match.group(1))
                logger.verbose(f"Battery level from CLI (-b fallback, regex parse): {level}%")
                return level
            elif output_b.isdigit(): 
                level = int(output_b)
                logger.verbose(f"Battery level from CLI (-b fallback, direct parse): {level}%")
                return level
            else:
                logger.warning(f"Could not parse battery level from 'headsetcontrol -b' fallback output: {output_b}")
        else:
            logger.warning(f"Failed to execute 'headsetcontrol -b' during fallback.")

        return None

    def get_chatmix_value(self) -> Optional[int]:
        if not self.is_device_connected():
            logger.debug("get_chatmix_value: Device not connected, skipping.")
            return None
        logger.debug("Attempting to get ChatMix value.")
        device_data = self._get_headset_device_json() # This internally uses headsetcontrol
        if device_data and "chatmix" in device_data:
            chatmix_val = device_data["chatmix"]
            if isinstance(chatmix_val, (int, float)): 
                chatmix_int = int(chatmix_val)
                logger.verbose(f"ChatMix value from CLI (-o json): {chatmix_int}")
                return chatmix_int
            else:
                logger.warning(f"'chatmix' value is not a number in device_data (JSON): {chatmix_val}")
        elif not device_data: # _get_headset_device_json returned None
             logger.warning("get_chatmix_value: Could not get device_data for JSON.")
            
        # logger.error("Could not determine ChatMix value.") # Too strong if unavailable
        return None

    def get_battery_details(self) -> Optional[BatteryDetails]:
        """
        Retrieves detailed battery information (level and status string) from the headset.
        Primarily uses 'headsetcontrol -o json'.
        """
        if not self.is_device_connected():
            logger.debug("get_battery_details: Device not connected, skipping.")
            return None

        logger.debug("Attempting to get detailed battery status via JSON.")
        device_data = self._get_headset_device_json()

        if device_data and "battery" in device_data and isinstance(device_data["battery"], dict):
            battery_info = device_data["battery"]
            level = battery_info.get("level")
            status_text = battery_info.get("status")

            # Ensure level is int or None
            if level is not None and not isinstance(level, int):
                logger.warning(f"Battery level from JSON is not an int: {level}. Setting to None.")
                level = None

            # Ensure status_text is str or None
            if status_text is not None and not isinstance(status_text, str):
                logger.warning(f"Battery status_text from JSON is not a str: {status_text}. Setting to None.")
                status_text = None

            # If status is BATTERY_UNAVAILABLE, level might be absent or nonsensical, often -1 from headsetcontrol.
            # Explicitly set level to None if status is BATTERY_UNAVAILABLE, as level is irrelevant.
            if status_text == "BATTERY_UNAVAILABLE":
                logger.debug("get_battery_details: Battery status is UNAVAILABLE, ensuring level is None.")
                level = None

            logger.verbose(f"Battery details from JSON: Level={level}, Status='{status_text}'")
            return BatteryDetails(level=level, status_text=status_text)

        logger.warning("get_battery_details: Could not retrieve or parse battery information from JSON.")
        return None

    def get_sidetone_level(self) -> Optional[int]:
        if not self.is_device_connected():
            logger.debug("get_sidetone_level: Device not connected, skipping.")
            return None
        device_data = self._get_headset_device_json()
        if device_data and "sidetone" in device_data:
            sidetone_val = device_data["sidetone"]
            if isinstance(sidetone_val, int):
                logger.verbose(f"Sidetone level from CLI (-o json): {sidetone_val}")
                return sidetone_val
            else:
                logger.warning(f"Sidetone value from JSON is not an int: {sidetone_val}")
        elif not device_data:
            logger.warning("get_sidetone_level: Could not get device_data for JSON.")
        return None 

    def set_sidetone_level(self, level: int) -> bool:
        if not self.is_device_connected():
            logger.warning("set_sidetone_level: Device not connected, cannot set.")
            return False
        logger.info(f"Setting sidetone level to {level}.")
        level = max(0, min(128, level)) 
        success, _ = self._execute_headsetcontrol(['-s', str(level)])
        if not success:
            logger.error(f"Failed to set sidetone level to {level}.")
        return success

    def get_inactive_timeout(self) -> Optional[int]:
        if not self.is_device_connected():
            logger.debug("get_inactive_timeout: Device not connected, skipping.")
            return None
        device_data = self._get_headset_device_json()
        if device_data and "inactive_time" in device_data: 
            timeout_val = device_data["inactive_time"]
            if isinstance(timeout_val, int):
                logger.verbose(f"Inactive timeout from CLI (-o json): {timeout_val} minutes")
                return timeout_val
            else:
                logger.warning(f"Inactive timeout from JSON is not an int: {timeout_val}")
        elif not device_data:
            logger.warning("get_inactive_timeout: Could not get device_data for JSON.")
        return None 

    def set_inactive_timeout(self, minutes: int) -> bool:
        if not self.is_device_connected():
            logger.warning("set_inactive_timeout: Device not connected, cannot set.")
            return False
        logger.info(f"Setting inactive timeout to {minutes} minutes.")
        minutes = max(0, min(90, minutes)) 
        success, _ = self._execute_headsetcontrol(['-i', str(minutes)])
        if not success:
            logger.error(f"Failed to set inactive timeout to {minutes}.")
        return success

    def get_current_eq_values(self) -> Optional[List[int]]:
        if not self.is_device_connected():
            logger.debug("get_current_eq_values: Device not connected, skipping.")
            return None
        # This would require a specific headsetcontrol command or HID report if supported
        logger.debug("Placeholder: HID get_current_eq_values() / or needs headsetcontrol support")
        return None

    def set_eq_values(self, values: List[int]) -> bool:
        if not self.is_device_connected():
            logger.warning("set_eq_values: Device not connected, cannot set.")
            return False
        logger.info(f"Setting EQ values to: {values}")
        if not (isinstance(values, list) and len(values) == 10):
            logger.error(f"Invalid EQ values provided: {values}")
            return False
        values_str = ",".join(map(str, values))
        success, _ = self._execute_headsetcontrol(['-e', values_str])
        if not success:
             logger.error(f"Failed to set EQ values: {values_str}")
        return success

    def get_current_eq_preset_id(self) -> Optional[int]:
        if not self.is_device_connected():
            logger.debug("get_current_eq_preset_id: Device not connected, skipping.")
            return None
        device_data = self._get_headset_device_json()
        if device_data and "equalizer" in device_data and isinstance(device_data["equalizer"], dict):
            eq_info = device_data["equalizer"]
            if "preset" in eq_info and isinstance(eq_info["preset"], int):
                preset_id = eq_info["preset"]
                logger.verbose(f"Current HW EQ Preset ID from CLI (-o json): {preset_id}")
                return preset_id
            else:
                logger.warning(f"'preset' key missing or not int in eq_info (JSON): {eq_info}")
        elif not device_data:
            logger.warning("get_current_eq_preset_id: Could not get device_data for JSON.")
        return None

    def set_eq_preset_id(self, preset_id: int) -> bool:
        if not self.is_device_connected():
            logger.warning("set_eq_preset_id: Device not connected, cannot set.")
            return False
        logger.info(f"Setting HW EQ preset to ID: {preset_id}")
        if not (0 <= preset_id <= 3): 
            logger.error(f"Invalid HW EQ preset ID: {preset_id}")
            return False
        success, _ = self._execute_headsetcontrol(['-p', str(preset_id)])
        if not success:
            logger.error(f"Failed to set HW EQ preset ID: {preset_id}")
        return success<|MERGE_RESOLUTION|>--- conflicted
+++ resolved
@@ -1,27 +1,19 @@
 import subprocess
 import hid 
-import logging # Standard logging
+import logging
 import re
 import json
-<<<<<<< HEAD
+
+import os
+import tempfile
 from typing import Optional, List, Tuple, Dict, Any, TypedDict
-=======
-import os # Added for os.path.exists
-import tempfile # Added for temporary file creation
-from typing import Optional, List, Tuple, Dict, Any
->>>>>>> cf3f85de
+
 
 from . import app_config
-from .app_config import STEELSERIES_VID, TARGET_PIDS # Added import
+from .app_config import STEELSERIES_VID, TARGET_PIDS
 
 logger = logging.getLogger(f"{app_config.APP_NAME}.{__name__}")
 
-<<<<<<< HEAD
-# Define BatteryDetails TypedDict
-class BatteryDetails(TypedDict):
-    level: Optional[int]
-    status_text: Optional[str]
-=======
 # Format VID and PIDs as 4-digit lowercase hex strings
 VID_HEX = f"{STEELSERIES_VID:04x}"
 RULE_LINES = [
@@ -30,7 +22,11 @@
 ]
 UDEV_RULE_CONTENT = "\n".join(RULE_LINES)
 UDEV_RULE_FILENAME = "99-steelseries-headsets.rules"
->>>>>>> cf3f85de
+
+# Define BatteryDetails TypedDict
+class BatteryDetails(TypedDict):
+    level: Optional[int]
+    status_text: Optional[str]
 
 class HeadsetService:
     """
