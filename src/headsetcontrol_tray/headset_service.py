import logging
import os
<<<<<<< HEAD
from typing import Any, Optional, Dict, List
=======


import tempfile
from typing import Any


import hid
>>>>>>> ae41054e

from . import app_config
from .hid_manager import HIDConnectionManager
from .hid_communicator import HIDCommunicator
from .udev_manager import UDEVManager
from .udev_manager import UDEV_RULE_FILENAME as STEELSERIES_UDEV_FILENAME # Import for udev check
from .headset_status import HeadsetStatusParser, HeadsetCommandEncoder

logger = logging.getLogger(f"{app_config.APP_NAME}.{__name__}")

<<<<<<< HEAD
class HeadsetService:
    def __init__(self):
        self.hid_connection_manager = HIDConnectionManager()
        self.hid_communicator: Optional[HIDCommunicator] = None
        self.udev_manager = UDEVManager()
        self.status_parser = HeadsetStatusParser()
        self.command_encoder = HeadsetCommandEncoder()

        self.udev_setup_details: Optional[Dict[str, Any]] = None
        self._last_hid_only_connection_logged_status: Optional[bool] = None
        self._last_hid_raw_read_data: Optional[List[int]] = None # Store as list of ints for direct comparison
        self._last_hid_parsed_status: Optional[Dict[str, Any]] = None
        self._last_reported_battery_level: Optional[int] = None
        self._last_reported_chatmix: Optional[int] = None
        self._last_reported_charging_status: Optional[bool] = None
        self._last_raw_battery_status_for_logging: Optional[int] = None

        logger.debug("HeadsetService initialized with new component managers.")
        self._ensure_hid_communicator()

    def _ensure_hid_communicator(self) -> bool:
        # Check if current communicator is valid and points to the same device as connection manager
        if self.hid_communicator and \
           self.hid_connection_manager.hid_device and \
           self.hid_communicator.hid_device == self.hid_connection_manager.hid_device:
            # logger.debug("_ensure_hid_communicator: Existing communicator is valid.") # Can be too verbose
            return True

        logger.debug("_ensure_hid_communicator: Attempting to establish/refresh HID communicator.")
        if self.hid_connection_manager.ensure_connection():
            active_hid_device = self.hid_connection_manager.get_hid_device()
            if active_hid_device:
                device_info = self.hid_connection_manager.get_selected_device_info()
                if device_info is None:
                    logger.warning("_ensure_hid_communicator: Got active HID device but no selected_device_info. Using placeholders for HIDCommunicator.")
                    # Provide a default dictionary that HIDCommunicator's __init__ can handle gracefully
                    device_info_for_comm = {"path": b"unknown_path_service", "product_string": "unknown_product_service"}
                else:
                    device_info_for_comm = device_info

                # Recreate communicator if it's None or if the device object identity has changed.
                # HIDConnectionManager is the source of truth for the current device and its info.
                if self.hid_communicator is None or self.hid_communicator.hid_device != active_hid_device:
                    self.hid_communicator = HIDCommunicator(hid_device=active_hid_device, device_info=device_info_for_comm)
                    # The HIDCommunicator's own __init__ log is now sufficient.
                    # logger.debug("_ensure_hid_communicator: HIDCommunicator initialized/refreshed with device info.")
                return True
            else: # Should not happen if ensure_connection() was true and returned a device
                logger.error("_ensure_hid_communicator: Connection manager reported success but no device found by get_hid_device().")
                self.hid_communicator = None # Ensure communicator is cleared
                return False
        else: # Connection manager failed to ensure connection
            logger.warning("_ensure_hid_communicator: Failed to ensure HID connection via manager.")
            self.hid_communicator = None # Ensure communicator is cleared

            # If connection fails, check for udev rules and guide user if missing
            final_rules_path = os.path.join("/etc/udev/rules.d/", STEELSERIES_UDEV_FILENAME)
            if not os.path.exists(final_rules_path):
                logger.info(f"Udev rules file not found at {final_rules_path}. Triggering interactive udev rule creation guide.")
                if self.udev_manager.create_rules_interactive(): # This method logs its own success/failure
                    self.udev_setup_details = self.udev_manager.get_last_udev_setup_details()
            else:
                logger.debug(f"Udev rules file {final_rules_path} exists. Skipping interactive udev guide related to connection failure.")
            return False

    def close(self) -> None:
        self.hid_connection_manager.close() # This will set its hid_device to None
        self.hid_communicator = None # Clear our communicator instance
        logger.debug("HeadsetService: HID connection closed via manager, local communicator cleared.")

    def _get_parsed_status_hid(self) -> Optional[Dict[str, Any]]:
        if not self._ensure_hid_communicator() or not self.hid_communicator:
            if self._last_hid_parsed_status is not None:
                logger.info("_get_parsed_status_hid: HID communicator not available, clearing last known status.")
            self._last_hid_raw_read_data = None
            self._last_hid_parsed_status = None
            return None

        command_payload = app_config.HID_CMD_GET_STATUS # This is List[int]
        success_write = self.hid_communicator.write_report(report_id=0, data=command_payload)
=======
# --- Notes on HID Report Implementation (based on HID_RESEARCH.md) ---
# For Arctis Nova 7, most commands on the primary HID interface (interface 3, usage page 0xffc0, usage 0x0001)
# appear to start with a 0x00 byte when sent via hid_write in HeadsetControl.
# This 0x00 could be:
#   1. The Report ID for reports on this interface. If so, `_write_hid_report` should be called
#      with `report_id=0x00` and `data` being the rest of the command bytes.
#      `_read_hid_report` might also expect input reports to start with `0x00` if it's a Report ID,
#      and may need to strip it.
#   2. Part of an "unnumbered" report's data payload. In this case, `_write_hid_report`
#      might be called with `report_id=0` (or a convention for unnumbered) and `data` including the 0x00.
#
# The `python-hid` library's `device.write(data)` method:
#   - If the HID device uses numbered reports, `data[0]` is the Report ID.
#   - If it uses unnumbered reports, `data[0]` is the first byte of the actual data.
#
# Current `_write_hid_report(self, report_id: int, data: List[int], report_length: int = 64)`:
#   - If `report_id > 0`, it prepends it.
#   - If `report_id == 0` (as used in placeholder calls), it sends `data` as-is.
#
# This means:
#   - If `app_config.HID_REPORT_FIXED_FIRST_BYTE` (0x00) IS the report ID, calls should be:
#     `self._write_hid_report(app_config.HID_REPORT_FIXED_FIRST_BYTE, actual_command_bytes_after_0x00, ...)`
#   - If `0x00` is part of the data for an unnumbered report (or report ID 0 is implicit):
#     `self._write_hid_report(0, command_bytes_including_0x00, ...)`
#
# The HeadsetControl C code directly calls `hid_write(device_handle, buffer, size)` where `buffer` often starts with `0x00`.
# This suggests the second case is more likely for most commands (0x00 is part of the data, sent as unnumbered or report_id=0).
# The `HID_CMD_SAVE_SETTINGS = [0x06, 0x09]` is an exception and likely uses Report ID 0x06.
#
# The placeholder implementations below will generally assume `report_id=0` for `_write_hid_report`
# when the command from `app_config` already starts with `HID_REPORT_FIXED_FIRST_BYTE`.
# For `HID_CMD_SAVE_SETTINGS`, `report_id=0x06` would be used.

# Format VID and PIDs as 4-digit lowercase hex strings
VID_HEX = f"{STEELSERIES_VID:04x}"
RULE_LINES = [
    f'SUBSYSTEM=="hidraw", ATTRS{{idVendor}}=="{VID_HEX}", ATTRS{{idProduct}}=="{pid:04x}", TAG+="uaccess"'
    for pid in TARGET_PIDS
]
UDEV_RULE_CONTENT = "\n".join(RULE_LINES)
UDEV_RULE_FILENAME = "99-steelseries-headsets.rules"


class HeadsetService:
    """
    Service class to interact with the SteelSeries headset via CLI and HID.
    """

    def __init__(self):
        self.hid_device: hid.Device | None = None
        self.udev_setup_details = None  # Initialize details for udev rule setup
        self._last_hid_only_connection_logged_status: bool | None = None
        self._last_hid_raw_read_data: list[int] | None = None
        self._last_hid_parsed_status: dict[str, Any] | None = None
        self._last_reported_battery_level: int | None = None
        self._last_reported_chatmix: int | None = None
        self._last_reported_charging_status: bool | None = None
        self._last_raw_battery_status_for_logging: int | None = None

        logger.debug("HeadsetService initialized. Attempting initial HID connection.")
        self._connect_hid_device()

    def _create_udev_rules(self) -> bool:
        """
        Creates the udev rule file in a temporary location and instructs the user.
        Stores information about the created temporary file if successful.
        """
        final_rules_path_str = os.path.join("/etc/udev/rules.d/", UDEV_RULE_FILENAME)
        logger.info(
            f"Attempting to guide user for udev rule creation for {final_rules_path_str}",
        )
        self.udev_setup_details = None
        try:
            with tempfile.NamedTemporaryFile(
                mode="w",
                delete=False,
                prefix="headsetcontrol_",
            ) as tmp_file:
                temp_file_name = tmp_file.name
                tmp_file.write(UDEV_RULE_CONTENT + "\n")
            self.udev_setup_details = {
                "temp_file_path": temp_file_name,
                "final_file_path": final_rules_path_str,
                "rule_filename": UDEV_RULE_FILENAME,
            }
            logger.info(
                f"Successfully wrote udev rule content to temporary file: {temp_file_name}",
            )
            logger.info(
                "--------------------------------------------------------------------------------",
            )
            logger.info(
                "ACTION REQUIRED: To complete headset setup, please run the following commands:",
            )
            logger.info(
                f'1. Copy the rule file: sudo cp "{temp_file_name}" "{final_rules_path_str}"',
            )
            logger.info(
                "2. Reload udev rules: sudo udevadm control --reload-rules && sudo udevadm trigger",
            )
            logger.info("3. Replug your SteelSeries headset.")
            logger.info(
                f"(The temporary file {temp_file_name} can be deleted after copying.)",
            )
            logger.info(
                "--------------------------------------------------------------------------------",
            )
            return True
        except OSError as e:
            logger.error(f"Could not write temporary udev rule file: {e}")
            self.udev_setup_details = None
            return False
        except Exception as e_global:
            logger.error(
                f"An unexpected error occurred during temporary udev rule file creation: {e_global}",
            )
            self.udev_setup_details = None
            return False

    def _find_potential_hid_devices(self) -> list[dict[str, Any]]:
        """Enumerates HID devices and filters them by VID and target PIDs."""
        logger.debug(
            f"Enumerating HID devices for VID 0x{STEELSERIES_VID:04x}, Target PIDs: {app_config.TARGET_PIDS}",
        )
        try:
            devices_enum = hid.enumerate(STEELSERIES_VID, 0)
            logger.debug(
                f"Found {len(devices_enum)} SteelSeries VID devices during enumeration.",
            )
        except Exception as e_enum:
            logger.error(f"Error enumerating HID devices: {e_enum}")
            return []

        potential_devices = []
        for dev_info in devices_enum:
            logger.debug(
                f"  Enumerated device: PID=0x{dev_info['product_id']:04x}, Release=0x{dev_info.get('release_number', 0):04x}, "
                f"Interface={dev_info.get('interface_number', 'N/A')}, UsagePage=0x{dev_info.get('usage_page', 0):04x}, "
                f"Usage=0x{dev_info.get('usage', 0):04x}, Path={dev_info['path'].decode('utf-8', errors='replace')}, "
                f"Product='{dev_info.get('product_string', 'N/A')}'",
            )
            if dev_info["product_id"] in TARGET_PIDS:
                logger.debug(
                    f"    Device matches target PID 0x{dev_info['product_id']:04x}. Adding to potential list.",
                )
                potential_devices.append(dev_info)
        return potential_devices

    def _sort_hid_devices(self, devices: list[dict[str, Any]]) -> list[dict[str, Any]]:
        """Sorts a list of HID device_info dictionaries based on connection priority."""

        def sort_key(d_info):
            if (
                d_info["vendor_id"] == app_config.STEELSERIES_VID
                and d_info["product_id"] in app_config.TARGET_PIDS
                and d_info.get("interface_number") == app_config.HID_REPORT_INTERFACE
                and d_info.get("usage_page") == app_config.HID_REPORT_USAGE_PAGE
                and d_info.get("usage") == app_config.HID_REPORT_USAGE_ID
            ):
                logger.debug(
                    f"  SortKey: Prioritizing exact Arctis Nova 7 interface (0) for PID 0x{d_info.get('product_id'):04x}",
                )
                return -2
            if (
                d_info.get("product_id") == 0x2202
                and d_info.get("interface_number") == 0
            ):
                logger.debug(
                    f"  SortKey: Prioritizing interface 0 for PID 0x{d_info.get('product_id'):04x} (-1)",
                )
                return -1
            if d_info.get("interface_number") == 3:
                logger.debug(
                    f"  SortKey: Prioritizing interface 3 (generic) for PID 0x{d_info.get('product_id'):04x} (0)",
                )
                return 0
            if d_info.get("usage_page") == 0xFFC0:
                logger.debug(
                    f"  SortKey: Prioritizing usage page 0xFFC0 (generic) for PID 0x{d_info.get('product_id'):04x} (1)",
                )
                return 1
            logger.debug(
                f"  SortKey: Default priority 2 for PID 0x{d_info.get('product_id'):04x}, "
                f"Interface {d_info.get('interface_number', 'N/A')}, "
                f"UsagePage 0x{d_info.get('usage_page', 0):04x}",
            )
            return 2

        devices.sort(key=sort_key)
        logger.debug(
            f"Found {len(devices)} potential devices to try, sorted by priority.",
        )
        for i, d in enumerate(devices):
            logger.debug(
                f"  Device {i + 1}: Path={d['path'].decode('utf-8', errors='replace')}, "
                f"Interface={d.get('interface_number', 'N/A')}, "
                f"UsagePage=0x{d.get('usage_page', 0):04x}, PID=0x{d['product_id']:04x}",
            )
        return devices

    def _connect_hid_device(self) -> bool:
        """Attempts to connect to the headset via HID by trying suitable interfaces."""
        if self.hid_device:
            logger.debug("_connect_hid_device: Already connected.")
            return True

        logger.debug("_connect_hid_device: Trying to connect.")

        potential_devices = self._find_potential_hid_devices()

        if potential_devices:
            sorted_devices = self._sort_hid_devices(potential_devices)

            for dev_info_to_try in sorted_devices:
                h_temp = None
                logger.debug(
                    f"  Attempting to open path: {dev_info_to_try['path'].decode('utf-8', errors='replace')} "
                    f"(Interface: {dev_info_to_try.get('interface_number', 'N/A')}, "
                    f"UsagePage: 0x{dev_info_to_try.get('usage_page', 0):04x}, "
                    f"PID: 0x{dev_info_to_try['product_id']:04x})",
                )
                try:
                    h_temp = hid.Device(path=dev_info_to_try["path"])
                    self.hid_device = h_temp
                    logger.debug(
                        f"Low-level HID device path opened: {dev_info_to_try.get('product_string', 'N/A')} "
                        f"on interface {dev_info_to_try.get('interface_number', -1)} "
                        f"path {dev_info_to_try['path'].decode('utf-8', errors='replace')}",
                    )
                    return True
                except Exception as e_open:
                    logger.warning(
                        f"    Failed to open HID device path {dev_info_to_try['path'].decode('utf-8', errors='replace')}: "
                        f"{e_open}",
                    )
                    if h_temp:
                        try:
                            h_temp.close()
                        except Exception:
                            pass
                    continue
        else:  # potential_devices_to_try was empty
            logger.debug(
                "_connect_hid_device: No devices found matching target PIDs after enumeration.",
            )

        self.hid_device = None
        logger.warning(
            "Failed to connect to any suitable HID interface. Udev rules might be missing or incorrect, or the device is off.",
        )
        self._create_udev_rules()
        return False

    def _ensure_hid_connection(self) -> bool:
        if not self.hid_device:
            logger.debug(
                "_ensure_hid_connection: No HID device, attempting to connect.",
            )
            return self._connect_hid_device()
        return True
>>>>>>> ae41054e

        if not success_write:
            logger.warning("_get_parsed_status_hid: Failed to write HID status request. Closing connection.")
            # Failure to write often means device is disconnected or in a bad state.
            self.hid_connection_manager.close() # Close via manager
            self.hid_communicator = None        # Clear local communicator
            if self._last_hid_parsed_status is not None:
                logger.info("_get_parsed_status_hid: Write failed, clearing last known status.")
            self._last_hid_raw_read_data = None
            self._last_hid_parsed_status = None
            return None

<<<<<<< HEAD
        response_data_bytes = self.hid_communicator.read_report(app_config.HID_INPUT_REPORT_LENGTH_STATUS)
        if not response_data_bytes: # None if read failed or timed out
            if self._last_hid_raw_read_data is not None: # Log if we previously had data
                logger.debug("HID read data changed: No data received this time (previously had data).")
            if self._last_hid_parsed_status is not None: # Log if we are clearing a known status
                logger.info("_get_parsed_status_hid: Read failed or no data, clearing last known status.")
            self._last_hid_raw_read_data = None
            self._last_hid_parsed_status = None
            return None
=======
        payload = bytes(data)
        if report_id > 0:
            final_report = bytes([report_id]) + payload
        else:
            final_report = payload

        logger.debug(f"Writing HID report: ID={report_id}, Data={final_report.hex()}")
        try:
            bytes_written = self.hid_device.write(final_report)
            logger.debug(f"Bytes written: {bytes_written}")
            if bytes_written <= 0:
                logger.warning(
                    f"HID write returned {bytes_written}, closing potentially stale HID handle.",
                )
                self.close()
                return False
            return True
        except Exception as e:
            logger.error(f"HID write error: {e}. Closing potentially stale HID handle.")
            self.close()
            return False
>>>>>>> ae41054e

        current_raw_data_list = list(response_data_bytes) # Convert bytes to List[int] for comparison
        if current_raw_data_list != self._last_hid_raw_read_data:
            logger.debug(f"HID read data (raw bytes via communicator): {response_data_bytes.hex()}")
            self._last_hid_raw_read_data = current_raw_data_list

        parsed_status = self.status_parser.parse_status_report(response_data_bytes)
        if not parsed_status:
            logger.warning("_get_parsed_status_hid: Failed to parse status report from received data.")
            if self._last_hid_parsed_status is not None: # Log if we are clearing a known status
                 logger.info("_get_parsed_status_hid: Parsing failed, clearing last known status.")
            self._last_hid_parsed_status = None # Still store None if parsing failed
            return None

        # Logging for headset state changes (online, charging, offline)
        raw_battery_status_byte_from_parser = parsed_status.get("raw_battery_status_byte")
        if raw_battery_status_byte_from_parser is not None:
            is_online_from_parser = parsed_status.get("headset_online", False)
            prev_log_status = self._last_raw_battery_status_for_logging # Previous status byte used for this logging

            if is_online_from_parser: # Headset is currently online
                is_charging_from_parser = parsed_status.get("battery_charging", False)
                current_effective_status_for_log = 0x01 if is_charging_from_parser else 0x02 # Simple: 0x01 charging, 0x02 online (not charging)

                if prev_log_status is None or prev_log_status == 0x00: # Was unknown or offline
                    logger.info(f"Headset status change: Now {'charging' if is_charging_from_parser else 'online'} (status byte {raw_battery_status_byte_from_parser:#02x}), was previously offline or unknown.")
                elif is_charging_from_parser and prev_log_status != 0x01: # Was online but not charging, now charging
                     logger.info(f"Headset status change: Now charging (status byte {raw_battery_status_byte_from_parser:#02x}), was previously online and not charging.")
                elif not is_charging_from_parser and prev_log_status == 0x01: # Was charging, now online but not charging
                     logger.info(f"Headset status change: Now online and not charging (status byte {raw_battery_status_byte_from_parser:#02x}), was previously charging.")
                self._last_raw_battery_status_for_logging = current_effective_status_for_log
            else: # Headset is currently offline (raw_battery_status_byte_from_parser was 0x00)
                if prev_log_status is not None and prev_log_status != 0x00: # Was previously online or charging
                    logger.info(f"Headset status change: Now offline (status byte {raw_battery_status_byte_from_parser:#02x}), was previously online/charging.")
                self._last_raw_battery_status_for_logging = 0x00

        if parsed_status != self._last_hid_parsed_status:
            logger.debug(f"Parsed HID status (via parser): {parsed_status}")
            self._last_hid_parsed_status = parsed_status.copy() # Store a copy
        return parsed_status

<<<<<<< HEAD
    def is_device_connected(self) -> bool:
        # This method should quickly check connectivity.
        # It first ensures the communicator is attempted.
        # Then, it relies on _get_parsed_status_hid to determine functional online status.
        self._ensure_hid_communicator()

        if not self.hid_communicator: # Check after attempting to ensure it
            if self._last_hid_only_connection_logged_status is not False: # Log only on change to False
                logger.warning("is_device_connected: HID communicator not available (device path likely NOT active or permissions issue). Reporting as NOT connected.")
=======
        if self.hid_device is None:
            if self._last_hid_only_connection_logged_status is not False:
                logger.warning(
                    "is_device_connected (HID mode): HID device path NOT active (dongle likely disconnected or permissions issue).",
                )
>>>>>>> ae41054e
                self._last_hid_only_connection_logged_status = False
            return False

        # If communicator exists, try to get status.
        # _get_parsed_status_hid handles its own logging for success/failure.
        status = self._get_parsed_status_hid()
<<<<<<< HEAD
        is_functionally_online = status is not None and status.get("headset_online", False)

        # Log changes in the "functionally online" status for this specific check
        if is_functionally_online != self._last_hid_only_connection_logged_status:
            if is_functionally_online:
                logger.info("is_device_connected: HID connection is active and headset reports as online.")
            else:
                # This covers cases where communicator exists, but headset is offline or status fails
                logger.info("is_device_connected: HID path may be active, but headset reported as offline or status query failed. Reporting as NOT connected.")
            self._last_hid_only_connection_logged_status = is_functionally_online

        return is_functionally_online
=======
        is_functionally_online = status is not None and status.get(
            "headset_online",
            False,
        )
        current_overall_connected_status = is_functionally_online

        if (
            current_overall_connected_status
            != self._last_hid_only_connection_logged_status
        ):
            if current_overall_connected_status:
                logger.info(
                    "is_device_connected (HID mode): Direct HID connection is active and headset is online.",
                )
            elif self.hid_device is not None and not is_functionally_online:
                logger.info(
                    "is_device_connected (HID mode): HID device path active, but headset reported as offline.",
                )
            else:
                logger.warning(
                    "is_device_connected (HID mode): Direct HID connection is NOT active or failed.",
                )
            self._last_hid_only_connection_logged_status = (
                current_overall_connected_status
            )
        else:
            logger.debug(
                f"is_device_connected (HID mode): Status unchanged: "
                f"{'active and online' if current_overall_connected_status else 'inactive or offline'} "
                f"(logged at DEBUG to reduce noise).",
            )
        return current_overall_connected_status
>>>>>>> ae41054e

    def get_battery_level(self) -> Optional[int]:
        status = self._get_parsed_status_hid()
        if (
            status
            and status.get("headset_online")
            and status.get("battery_percent") is not None
        ):
            current_value = status["battery_percent"]
            if current_value != self._last_reported_battery_level:
                logger.debug(f"Battery level from parsed status: {current_value}%")
                self._last_reported_battery_level = current_value
<<<<<<< HEAD
=======
            else:
                logger.debug(
                    f"Battery level from HID: {current_value}% (unchanged, VERBOSE suppressed).",
                )
>>>>>>> ae41054e
            return current_value
        # If status is None, or headset_online is False, or battery_percent is None
        if self._last_reported_battery_level is not None: # Log if we are clearing a known value
            logger.info("get_battery_level: Could not retrieve valid battery level, clearing last known value.")
        self._last_reported_battery_level = None
<<<<<<< HEAD
        return None

    def get_chatmix_value(self) -> Optional[int]:
=======
        if status is not None and not status.get("headset_online"):
            logger.info(
                "get_battery_level: Headset reported itself as offline via HID. No value retrieved from HID.",
            )
        else:
            logger.warning(
                "get_battery_level: HID communication failed (or status was unexpected). No value retrieved.",
            )
        return None

    def _determine_headset_online_status(self, response_data: bytes) -> bool:
        """Determines if the headset is online based on the status byte in response_data."""
        raw_battery_status = response_data[
            app_config.HID_RES_STATUS_BATTERY_STATUS_BYTE
        ]
        # Status 0x00 indicates headset is offline (e.g., powered off but dongle is connected)
        return raw_battery_status != 0x00

    def _parse_battery_info(
        self,
        response_data: bytes,
        is_online: bool,
    ) -> dict[str, Any]:
        """Parses battery percentage and charging status from response_data."""
        if not is_online:
            return {"battery_percent": None, "battery_charging": None}

        battery_percent: int | None = None
        raw_battery_level = response_data[app_config.HID_RES_STATUS_BATTERY_LEVEL_BYTE]
        if raw_battery_level == 0x00:
            battery_percent = 0
        elif raw_battery_level == 0x01:
            battery_percent = 25
        elif raw_battery_level == 0x02:
            battery_percent = 50
        elif raw_battery_level == 0x03:
            battery_percent = 75
        elif raw_battery_level == 0x04:
            battery_percent = 100
        else:
            logger.warning(
                f"_parse_battery_info: Unknown raw battery level: {raw_battery_level}",
            )
            battery_percent = None

        # Charging status is indicated by bit 0 of HID_RES_STATUS_BATTERY_STATUS_BYTE
        # 0x01 typically means charging, other values (if online) mean not charging.
        # This helper assumes 'is_online' check is already done.
        raw_battery_status_byte = response_data[
            app_config.HID_RES_STATUS_BATTERY_STATUS_BYTE
        ]
        battery_charging = (
            raw_battery_status_byte == 0x01
        )  # True if charging, False otherwise (when online)

        return {
            "battery_percent": battery_percent,
            "battery_charging": battery_charging,
        }

    def _parse_chatmix_info(self, response_data: bytes, is_online: bool) -> int | None:
        """Parses chatmix value from response_data."""
        if not is_online:
            return None

        raw_game = response_data[app_config.HID_RES_STATUS_CHATMIX_GAME_BYTE]
        raw_chat = response_data[app_config.HID_RES_STATUS_CHATMIX_CHAT_BYTE]

        # Clamp values to 0-100 range as per observed behavior, though raw values might differ.
        raw_game_clamped = max(0, min(100, raw_game))
        raw_chat_clamped = max(0, min(100, raw_chat))

        # The exact mapping to 0-128 for UI might need verification against official software or headsetcontrol.
        # This is a plausible interpretation based on headsetcontrol's approach.
        # Assuming 0 = full chat, 64 = balanced, 128 = full game.
        # And raw values are 0-100 for game, 0-100 for chat.
        # A simple approach: if game=100, chat=0 -> 128 (full game)
        # if game=0, chat=100 -> 0 (full chat)
        # if game=50, chat=50 (or game=0, chat=0 if they are independent) -> 64 (balanced)
        # The formula from previous code: chatmix_value = 64 - (mapped_chat + mapped_game)
        # where mapped_game = (raw_game_clamped / 100.0) * 64.0
        # and mapped_chat = (raw_chat_clamped / 100.0) * -64.0
        # This seems overly complex and might be specific to a particular model's raw output.
        # Let's use a simpler interpretation if direct values are 0-100 for game and chat components.
        # If the device reports game intensity (0-100) and chat intensity (0-100)
        # And total is always 100 (e.g. game=70, chat=30)
        # Then chatmix (0-128) = game_intensity * 1.28
        # However, the original code implies they are somewhat independent or combined.
        # Re-using the existing logic for now:
        mapped_game = int((raw_game_clamped / 100.0) * 64.0)
        mapped_chat = int(
            (raw_chat_clamped / 100.0) * -64.0,
        )  # chat seems to have inverse effect on the scale
        chatmix_value = 64 - (mapped_chat + mapped_game)  # Centered around 64

        return max(0, min(128, chatmix_value))

    def _get_parsed_status_hid(self) -> dict[str, Any] | None:
        logger.debug("Attempting _get_parsed_status_hid.")
        if not self._ensure_hid_connection() or not self.hid_device:
            logger.warning(
                "_get_parsed_status_hid: No HID device connected or connection attempt failed.",
            )
            self._last_hid_raw_read_data = (
                None  # Clear last raw data on connection failure
            )
            self._last_hid_parsed_status = (
                None  # Clear last parsed status on connection failure
            )
            return None
        command_payload = app_config.HID_CMD_GET_STATUS
        success_write = self._write_hid_report(
            report_id=0,
            data=command_payload,
        )
        if not success_write:
            logger.warning(
                "_get_parsed_status_hid: Failed to write HID status request command.",
            )
            return None
        response_data = self.hid_device.read(app_config.HID_INPUT_REPORT_LENGTH_STATUS)
        if not response_data:
            logger.warning("_get_parsed_status_hid: No response data from HID device.")
            if self._last_hid_raw_read_data is not None:
                logger.debug(
                    "HID read data changed: No data received (previously had data).",
                )
            self._last_hid_raw_read_data = None
            self._last_hid_parsed_status = None
            return None
        if len(response_data) < app_config.HID_INPUT_REPORT_LENGTH_STATUS:
            logger.warning(
                f"_get_parsed_status_hid: Incomplete response. "
                f"Expected {app_config.HID_INPUT_REPORT_LENGTH_STATUS} bytes, "
                f"got {len(response_data)}: {bytes(response_data).hex()}",
            )
            self._last_hid_raw_read_data = None  # Clear last raw data on read failure
            self._last_hid_parsed_status = (
                None  # Clear last parsed status on read failure
            )
            return None

        # Log raw data changes
        current_raw_data_list = list(response_data)
        if current_raw_data_list != self._last_hid_raw_read_data:
            logger.debug(f"HID read data: {bytes(response_data).hex()}")
            self._last_hid_raw_read_data = current_raw_data_list
        else:
            logger.debug("HID read data: No change since last report.")

        # Determine headset online status first
        headset_online = self._determine_headset_online_status(response_data)

        # Parse battery and chatmix info using helpers
        battery_info = self._parse_battery_info(response_data, headset_online)
        chatmix_value = self._parse_chatmix_info(response_data, headset_online)

        parsed_status = {
            "headset_online": headset_online,
            **battery_info,
            "chatmix": chatmix_value,
        }

        # Handle logging for changes in the raw battery status byte (offline/online/charging state changes)
        # This stateful logging is kept in the main method as it depends on _last_raw_battery_status_for_logging
        raw_battery_status_byte = response_data[
            app_config.HID_RES_STATUS_BATTERY_STATUS_BYTE
        ]
        if headset_online:
            if raw_battery_status_byte == 0x01:  # Charging
                if (
                    self._last_raw_battery_status_for_logging == 0x00
                ):  # Was previously offline by status
                    logger.info(
                        f"Headset status change: Now charging (status byte {raw_battery_status_byte:#02x}), was offline by status.",
                    )
                # Additional logging for transition from not charging to charging could be added here if needed
            elif (
                self._last_raw_battery_status_for_logging == 0x00
            ):  # Was previously offline by status
                logger.info(
                    f"Headset status change: Now online (status byte {raw_battery_status_byte:#02x}), was offline by status.",
                )
                # Additional logging for transition from charging to not charging could be added here
        elif (
            self._last_raw_battery_status_for_logging != 0x00
            and self._last_raw_battery_status_for_logging is not None
        ):  # Was previously online or charging
            logger.info(
                f"Headset status change: Now offline (status byte {raw_battery_status_byte:#02x}).",
            )

        self._last_raw_battery_status_for_logging = raw_battery_status_byte

        # Log full parsed status changes
        if parsed_status != self._last_hid_parsed_status:
            logger.debug(f"Parsed HID status: {parsed_status}")
            self._last_hid_parsed_status = parsed_status.copy()
        else:
            logger.debug(
                "_get_parsed_status_hid: Parsed status: No change since last report.",
            )
        return parsed_status

    def get_chatmix_value(self) -> int | None:
        logger.debug("get_chatmix_value: Attempting via direct HID.")
>>>>>>> ae41054e
        status = self._get_parsed_status_hid()
        if (
            status
            and status.get("headset_online")
            and status.get("chatmix") is not None
        ):
            current_value = status["chatmix"]
            if current_value != self._last_reported_chatmix:
                logger.debug(f"ChatMix value from parsed status: {current_value}")
                self._last_reported_chatmix = current_value
<<<<<<< HEAD
=======
            else:
                logger.debug(
                    f"ChatMix value from HID: {current_value} (unchanged, VERBOSE suppressed).",
                )
>>>>>>> ae41054e
            return current_value
        if self._last_reported_chatmix is not None: # Log if we are clearing a known value
            logger.info("get_chatmix_value: Could not retrieve valid chatmix value, clearing last known value.")
        self._last_reported_chatmix = None
<<<<<<< HEAD
=======
        if status is not None and not status.get("headset_online"):
            logger.info(
                "get_chatmix_value: Headset reported itself as offline via HID. No value retrieved from HID.",
            )
        else:
            logger.warning(
                "get_chatmix_value: HID communication failed (or status was unexpected). No value retrieved.",
            )
>>>>>>> ae41054e
        return None

    def is_charging(self) -> Optional[bool]:
        status = self._get_parsed_status_hid()
        if (
            status
            and status.get("headset_online")
            and status.get("battery_charging") is not None
        ):
            current_value = status["battery_charging"]
            if current_value != self._last_reported_charging_status:
                logger.debug(f"Charging status from parsed status: {current_value}")
                self._last_reported_charging_status = current_value
<<<<<<< HEAD
=======
            else:
                logger.debug(
                    f"Charging status from HID: {current_value} (unchanged, VERBOSE suppressed).",
                )
>>>>>>> ae41054e
            return current_value
        if self._last_reported_charging_status is not None: # Log if we are clearing a known value
            logger.info("is_charging: Could not retrieve valid charging status, clearing last known value.")
        self._last_reported_charging_status = None
<<<<<<< HEAD
        return None

    def _generic_set_command(self, command_name_log: str, encoded_payload: Optional[List[int]], report_id: int = 0) -> bool:
        if not self._ensure_hid_communicator() or not self.hid_communicator:
            logger.warning(f"{command_name_log}: HID communicator not available. Cannot send command.")
            return False

        if encoded_payload is None: # Encoder might return None if input is invalid
            logger.error(f"{command_name_log}: Encoded payload is None (likely due to invalid input to encoder). Command not sent.")
            return False

        success = self.hid_communicator.write_report(report_id=report_id, data=encoded_payload)
        if success:
            logger.info(f"{command_name_log}: Successfully sent command.")
=======
        if status is not None and not status.get("headset_online"):
            logger.info(
                "is_charging: Headset reported itself as offline via HID. No value retrieved from HID.",
            )
        else:
            logger.warning(
                "is_charging: HID communication failed (or status was unexpected). No value retrieved.",
            )
        return None

    # TODO: Create a GitHub issue to track implementation for methods that currently cannot read values via HID.
    # These methods currently return None and log a warning. Examples include:
    # get_sidetone_level, get_inactive_timeout, get_current_eq_values, get_current_eq_preset_id.
    # The issue should cover investigating HID commands for reading these states if available,
    # or note if they are write-only settings via HID.

    def set_sidetone_level(self, level: int) -> bool:
        logger.debug(
            f"set_sidetone_level: Attempting to set level to {level} via direct HID.",
        )
        level = max(0, min(128, level))
        if self._set_sidetone_level_hid(level):
            return True
        logger.warning(f"set_sidetone_level: Direct HID failed for level {level}.")
        return False

    def _set_sidetone_level_hid(self, level: int) -> bool:
        logger.debug(f"Attempting _set_sidetone_level_hid to {level}.")
        if not self._ensure_hid_connection() or not self.hid_device:
            logger.warning(
                "_set_sidetone_level_hid: No HID device connected or connection failed.",
            )
            return False
        mapped_value = 0
        if level < 26:
            mapped_value = 0x00
        elif level < 51:
            mapped_value = 0x01
        elif level < 76:
            mapped_value = 0x02
        else:
            mapped_value = 0x03
        logger.debug(
            f"_set_sidetone_level_hid: Input level {level} mapped to hardware value {mapped_value}.",
        )
        command_payload = list(app_config.HID_CMD_SET_SIDETONE_PREFIX)
        command_payload.append(mapped_value)
        success = self._write_hid_report(
            report_id=0,
            data=command_payload,
        )
        if success:
            logger.info(
                f"_set_sidetone_level_hid: Successfully sent command for level {level} (mapped: {mapped_value}).",
            )
        else:
            logger.warning(
                f"_set_sidetone_level_hid: Failed to send command for level {level}.",
            )
        return success

    def _set_inactive_timeout_hid(self, minutes: int) -> bool:
        logger.debug(f"Attempting _set_inactive_timeout_hid to {minutes} minutes.")
        if not self._ensure_hid_connection() or not self.hid_device:
            logger.warning(
                "_set_inactive_timeout_hid: No HID device connected or connection failed.",
            )
            return False
        if not (0 <= minutes <= 90):
            logger.warning(
                f"_set_inactive_timeout_hid: Invalid value for minutes ({minutes}). Must be 0-90.",
            )
        command_payload = list(app_config.HID_CMD_SET_INACTIVE_TIME_PREFIX)
        command_payload.append(minutes)
        success = self._write_hid_report(
            report_id=0,
            data=command_payload,
        )
        if success:
            logger.info(
                f"_set_inactive_timeout_hid: Successfully sent command for {minutes} minutes.",
            )
        else:
            logger.warning(
                f"_set_inactive_timeout_hid: Failed to send command for {minutes} minutes.",
            )
        return success

    def set_inactive_timeout(self, minutes: int) -> bool:
        logger.debug(
            f"set_inactive_timeout: Attempting to set to {minutes} minutes via direct HID.",
        )
        clamped_minutes = max(0, min(90, minutes))
        if clamped_minutes != minutes:
            logger.info(
                f"set_inactive_timeout: Requested minutes {minutes} clamped to {clamped_minutes}.",
            )
        if self._set_inactive_timeout_hid(clamped_minutes):
            return True
        logger.warning(
            f"set_inactive_timeout: Direct HID failed for {clamped_minutes} minutes.",
        )
        return False

    def _set_eq_values_hid(self, float_values: list[float]) -> bool:
        logger.debug(f"Attempting _set_eq_values_hid with bands: {float_values}")
        if not self._ensure_hid_connection() or not self.hid_device:
            logger.warning(
                "_set_eq_values_hid: No HID device connected or connection failed.",
            )
            return False
        if len(float_values) != 10:
            logger.error(
                f"_set_eq_values_hid: Invalid number of EQ bands. Expected 10, got {len(float_values)}.",
            )
            return False
        command_payload = list(app_config.HID_CMD_SET_EQ_BANDS_PREFIX)
        for val in float_values:
            clamped_val = max(-10.0, min(10.0, val))
            byte_value = int(0x14 + clamped_val)
            byte_value = max(0, min(255, byte_value))
            command_payload.append(byte_value)
        if len(command_payload) == 12:
            command_payload.append(0x00)
        else:
            logger.error(
                f"_set_eq_values_hid: Error constructing EQ payload. Length before terminator: {len(command_payload)}",
            )
            return False
        logger.debug(f"_set_eq_values_hid: Constructed payload: {command_payload}")
        success = self._write_hid_report(
            report_id=0,
            data=command_payload,
        )
        if success:
            logger.info(
                f"_set_eq_values_hid: Successfully sent custom EQ bands: {float_values}",
            )
>>>>>>> ae41054e
        else:
            logger.warning(f"{command_name_log}: Failed to send command via communicator. Closing HID connection as it might be stale.")
            self.hid_connection_manager.close() # Close via manager
            self.hid_communicator = None        # Clear local communicator
        return success

<<<<<<< HEAD
    def set_sidetone_level(self, level: int) -> bool:
        # UI scale 0-128, encoder handles mapping to HW values
        clamped_level = max(0, min(128, level))
        payload = self.command_encoder.encode_set_sidetone(clamped_level)
        return self._generic_set_command(f"Set Sidetone (UI level {clamped_level})", payload, report_id=0)

    def set_inactive_timeout(self, minutes: int) -> bool:
        clamped_minutes = max(0, min(90, minutes)) # Encoder also clamps, but good practice here too
        payload = self.command_encoder.encode_set_inactive_timeout(clamped_minutes)
        return self._generic_set_command(f"Set Inactive Timeout ({clamped_minutes}min)", payload, report_id=0)

    def set_eq_values(self, values: List[float]) -> bool:
        # values are typically -10.0 to 10.0 dB for 10 bands
        payload = self.command_encoder.encode_set_eq_values(values)
        # report_id=0 is used as HID_CMD_SET_EQ_BANDS_PREFIX likely starts with 0x00 or similar,
        # or it's an unnumbered report where the first byte of prefix is data.
        # The HIDCommunicator handles prepending a report ID only if report_id > 0.
        return self._generic_set_command(f"Set EQ Values ({values})", payload, report_id=0)

    def set_eq_preset_id(self, preset_id: int) -> bool:
        # preset_id is an integer key from app_config.ARCTIS_NOVA_7_HW_PRESETS
        payload = self.command_encoder.encode_set_eq_preset_id(preset_id)
        return self._generic_set_command(f"Set EQ Preset ID ({preset_id})", payload, report_id=0)

    def get_udev_setup_details(self) -> Optional[Dict[str, Any]]:
        # This returns details if udev setup was guided *during this session*
        return self.udev_setup_details
=======
    def set_eq_values(self, values: list[float]) -> bool:
        logger.debug(
            f"set_eq_values: Attempting to set EQ bands to {values} via direct HID.",
        )
        if self._set_eq_values_hid(values):
            return True
        logger.warning(f"set_eq_values: Direct HID failed for EQ bands {values}.")
        return False

    def _set_eq_preset_hid(self, preset_id: int) -> bool:
        logger.debug(f"Attempting _set_eq_preset_hid for preset ID: {preset_id}")
        if preset_id not in app_config.ARCTIS_NOVA_7_HW_PRESETS:
            logger.error(
                f"_set_eq_preset_hid: Invalid preset ID: {preset_id}. Not found in ARCTIS_NOVA_7_HW_PRESETS.",
            )
            return False
        preset_data = app_config.ARCTIS_NOVA_7_HW_PRESETS[preset_id]
        # Ensure float_values is correctly typed for mypy
        float_values_obj = preset_data.get("values")

        if not isinstance(float_values_obj, list) or not all(
            isinstance(v, float) for v in float_values_obj
        ):
            logger.error(
                f"_set_eq_preset_hid: Preset data 'values' for ID {preset_id} is not a list of floats.",
            )
            return False

        float_values: list[float] = (
            float_values_obj  # Type hint for clarity after check
        )

        if len(float_values) != 10:
            logger.error(
                f"_set_eq_preset_hid: Malformed preset data for ID {preset_id} in app_config.ARCTIS_NOVA_7_HW_PRESETS. Expected 10 bands, got {len(float_values)}.",
            )
            return False

        logger.info(
            f"_set_eq_preset_hid: Setting hardware preset '{preset_data.get('name', 'Unknown')}' (ID: {preset_id}) using its defined bands: {float_values}",
        )
        return self._set_eq_values_hid(float_values)

    def set_eq_preset_id(self, preset_id: int) -> bool:
        logger.debug(
            f"set_eq_preset_id: Attempting to set HW EQ preset to ID {preset_id} via direct HID.",
        )
        if not (0 <= preset_id <= 3):
            logger.error(
                f"set_eq_preset_id: Invalid HW EQ preset ID: {preset_id}. Typically 0-3.",
            )
        if self._set_eq_preset_hid(preset_id):
            return True
        logger.warning(
            f"set_eq_preset_id: Direct HID failed for HW EQ preset ID {preset_id}.",
        )
        return False
>>>>>>> ae41054e
<|MERGE_RESOLUTION|>--- conflicted
+++ resolved
@@ -1,16 +1,6 @@
 import logging
 import os
-<<<<<<< HEAD
 from typing import Any, Optional, Dict, List
-=======
-
-
-import tempfile
-from typing import Any
-
-
-import hid
->>>>>>> ae41054e
 
 from . import app_config
 from .hid_manager import HIDConnectionManager
@@ -21,7 +11,6 @@
 
 logger = logging.getLogger(f"{app_config.APP_NAME}.{__name__}")
 
-<<<<<<< HEAD
 class HeadsetService:
     def __init__(self):
         self.hid_connection_manager = HIDConnectionManager()
@@ -102,268 +91,6 @@
 
         command_payload = app_config.HID_CMD_GET_STATUS # This is List[int]
         success_write = self.hid_communicator.write_report(report_id=0, data=command_payload)
-=======
-# --- Notes on HID Report Implementation (based on HID_RESEARCH.md) ---
-# For Arctis Nova 7, most commands on the primary HID interface (interface 3, usage page 0xffc0, usage 0x0001)
-# appear to start with a 0x00 byte when sent via hid_write in HeadsetControl.
-# This 0x00 could be:
-#   1. The Report ID for reports on this interface. If so, `_write_hid_report` should be called
-#      with `report_id=0x00` and `data` being the rest of the command bytes.
-#      `_read_hid_report` might also expect input reports to start with `0x00` if it's a Report ID,
-#      and may need to strip it.
-#   2. Part of an "unnumbered" report's data payload. In this case, `_write_hid_report`
-#      might be called with `report_id=0` (or a convention for unnumbered) and `data` including the 0x00.
-#
-# The `python-hid` library's `device.write(data)` method:
-#   - If the HID device uses numbered reports, `data[0]` is the Report ID.
-#   - If it uses unnumbered reports, `data[0]` is the first byte of the actual data.
-#
-# Current `_write_hid_report(self, report_id: int, data: List[int], report_length: int = 64)`:
-#   - If `report_id > 0`, it prepends it.
-#   - If `report_id == 0` (as used in placeholder calls), it sends `data` as-is.
-#
-# This means:
-#   - If `app_config.HID_REPORT_FIXED_FIRST_BYTE` (0x00) IS the report ID, calls should be:
-#     `self._write_hid_report(app_config.HID_REPORT_FIXED_FIRST_BYTE, actual_command_bytes_after_0x00, ...)`
-#   - If `0x00` is part of the data for an unnumbered report (or report ID 0 is implicit):
-#     `self._write_hid_report(0, command_bytes_including_0x00, ...)`
-#
-# The HeadsetControl C code directly calls `hid_write(device_handle, buffer, size)` where `buffer` often starts with `0x00`.
-# This suggests the second case is more likely for most commands (0x00 is part of the data, sent as unnumbered or report_id=0).
-# The `HID_CMD_SAVE_SETTINGS = [0x06, 0x09]` is an exception and likely uses Report ID 0x06.
-#
-# The placeholder implementations below will generally assume `report_id=0` for `_write_hid_report`
-# when the command from `app_config` already starts with `HID_REPORT_FIXED_FIRST_BYTE`.
-# For `HID_CMD_SAVE_SETTINGS`, `report_id=0x06` would be used.
-
-# Format VID and PIDs as 4-digit lowercase hex strings
-VID_HEX = f"{STEELSERIES_VID:04x}"
-RULE_LINES = [
-    f'SUBSYSTEM=="hidraw", ATTRS{{idVendor}}=="{VID_HEX}", ATTRS{{idProduct}}=="{pid:04x}", TAG+="uaccess"'
-    for pid in TARGET_PIDS
-]
-UDEV_RULE_CONTENT = "\n".join(RULE_LINES)
-UDEV_RULE_FILENAME = "99-steelseries-headsets.rules"
-
-
-class HeadsetService:
-    """
-    Service class to interact with the SteelSeries headset via CLI and HID.
-    """
-
-    def __init__(self):
-        self.hid_device: hid.Device | None = None
-        self.udev_setup_details = None  # Initialize details for udev rule setup
-        self._last_hid_only_connection_logged_status: bool | None = None
-        self._last_hid_raw_read_data: list[int] | None = None
-        self._last_hid_parsed_status: dict[str, Any] | None = None
-        self._last_reported_battery_level: int | None = None
-        self._last_reported_chatmix: int | None = None
-        self._last_reported_charging_status: bool | None = None
-        self._last_raw_battery_status_for_logging: int | None = None
-
-        logger.debug("HeadsetService initialized. Attempting initial HID connection.")
-        self._connect_hid_device()
-
-    def _create_udev_rules(self) -> bool:
-        """
-        Creates the udev rule file in a temporary location and instructs the user.
-        Stores information about the created temporary file if successful.
-        """
-        final_rules_path_str = os.path.join("/etc/udev/rules.d/", UDEV_RULE_FILENAME)
-        logger.info(
-            f"Attempting to guide user for udev rule creation for {final_rules_path_str}",
-        )
-        self.udev_setup_details = None
-        try:
-            with tempfile.NamedTemporaryFile(
-                mode="w",
-                delete=False,
-                prefix="headsetcontrol_",
-            ) as tmp_file:
-                temp_file_name = tmp_file.name
-                tmp_file.write(UDEV_RULE_CONTENT + "\n")
-            self.udev_setup_details = {
-                "temp_file_path": temp_file_name,
-                "final_file_path": final_rules_path_str,
-                "rule_filename": UDEV_RULE_FILENAME,
-            }
-            logger.info(
-                f"Successfully wrote udev rule content to temporary file: {temp_file_name}",
-            )
-            logger.info(
-                "--------------------------------------------------------------------------------",
-            )
-            logger.info(
-                "ACTION REQUIRED: To complete headset setup, please run the following commands:",
-            )
-            logger.info(
-                f'1. Copy the rule file: sudo cp "{temp_file_name}" "{final_rules_path_str}"',
-            )
-            logger.info(
-                "2. Reload udev rules: sudo udevadm control --reload-rules && sudo udevadm trigger",
-            )
-            logger.info("3. Replug your SteelSeries headset.")
-            logger.info(
-                f"(The temporary file {temp_file_name} can be deleted after copying.)",
-            )
-            logger.info(
-                "--------------------------------------------------------------------------------",
-            )
-            return True
-        except OSError as e:
-            logger.error(f"Could not write temporary udev rule file: {e}")
-            self.udev_setup_details = None
-            return False
-        except Exception as e_global:
-            logger.error(
-                f"An unexpected error occurred during temporary udev rule file creation: {e_global}",
-            )
-            self.udev_setup_details = None
-            return False
-
-    def _find_potential_hid_devices(self) -> list[dict[str, Any]]:
-        """Enumerates HID devices and filters them by VID and target PIDs."""
-        logger.debug(
-            f"Enumerating HID devices for VID 0x{STEELSERIES_VID:04x}, Target PIDs: {app_config.TARGET_PIDS}",
-        )
-        try:
-            devices_enum = hid.enumerate(STEELSERIES_VID, 0)
-            logger.debug(
-                f"Found {len(devices_enum)} SteelSeries VID devices during enumeration.",
-            )
-        except Exception as e_enum:
-            logger.error(f"Error enumerating HID devices: {e_enum}")
-            return []
-
-        potential_devices = []
-        for dev_info in devices_enum:
-            logger.debug(
-                f"  Enumerated device: PID=0x{dev_info['product_id']:04x}, Release=0x{dev_info.get('release_number', 0):04x}, "
-                f"Interface={dev_info.get('interface_number', 'N/A')}, UsagePage=0x{dev_info.get('usage_page', 0):04x}, "
-                f"Usage=0x{dev_info.get('usage', 0):04x}, Path={dev_info['path'].decode('utf-8', errors='replace')}, "
-                f"Product='{dev_info.get('product_string', 'N/A')}'",
-            )
-            if dev_info["product_id"] in TARGET_PIDS:
-                logger.debug(
-                    f"    Device matches target PID 0x{dev_info['product_id']:04x}. Adding to potential list.",
-                )
-                potential_devices.append(dev_info)
-        return potential_devices
-
-    def _sort_hid_devices(self, devices: list[dict[str, Any]]) -> list[dict[str, Any]]:
-        """Sorts a list of HID device_info dictionaries based on connection priority."""
-
-        def sort_key(d_info):
-            if (
-                d_info["vendor_id"] == app_config.STEELSERIES_VID
-                and d_info["product_id"] in app_config.TARGET_PIDS
-                and d_info.get("interface_number") == app_config.HID_REPORT_INTERFACE
-                and d_info.get("usage_page") == app_config.HID_REPORT_USAGE_PAGE
-                and d_info.get("usage") == app_config.HID_REPORT_USAGE_ID
-            ):
-                logger.debug(
-                    f"  SortKey: Prioritizing exact Arctis Nova 7 interface (0) for PID 0x{d_info.get('product_id'):04x}",
-                )
-                return -2
-            if (
-                d_info.get("product_id") == 0x2202
-                and d_info.get("interface_number") == 0
-            ):
-                logger.debug(
-                    f"  SortKey: Prioritizing interface 0 for PID 0x{d_info.get('product_id'):04x} (-1)",
-                )
-                return -1
-            if d_info.get("interface_number") == 3:
-                logger.debug(
-                    f"  SortKey: Prioritizing interface 3 (generic) for PID 0x{d_info.get('product_id'):04x} (0)",
-                )
-                return 0
-            if d_info.get("usage_page") == 0xFFC0:
-                logger.debug(
-                    f"  SortKey: Prioritizing usage page 0xFFC0 (generic) for PID 0x{d_info.get('product_id'):04x} (1)",
-                )
-                return 1
-            logger.debug(
-                f"  SortKey: Default priority 2 for PID 0x{d_info.get('product_id'):04x}, "
-                f"Interface {d_info.get('interface_number', 'N/A')}, "
-                f"UsagePage 0x{d_info.get('usage_page', 0):04x}",
-            )
-            return 2
-
-        devices.sort(key=sort_key)
-        logger.debug(
-            f"Found {len(devices)} potential devices to try, sorted by priority.",
-        )
-        for i, d in enumerate(devices):
-            logger.debug(
-                f"  Device {i + 1}: Path={d['path'].decode('utf-8', errors='replace')}, "
-                f"Interface={d.get('interface_number', 'N/A')}, "
-                f"UsagePage=0x{d.get('usage_page', 0):04x}, PID=0x{d['product_id']:04x}",
-            )
-        return devices
-
-    def _connect_hid_device(self) -> bool:
-        """Attempts to connect to the headset via HID by trying suitable interfaces."""
-        if self.hid_device:
-            logger.debug("_connect_hid_device: Already connected.")
-            return True
-
-        logger.debug("_connect_hid_device: Trying to connect.")
-
-        potential_devices = self._find_potential_hid_devices()
-
-        if potential_devices:
-            sorted_devices = self._sort_hid_devices(potential_devices)
-
-            for dev_info_to_try in sorted_devices:
-                h_temp = None
-                logger.debug(
-                    f"  Attempting to open path: {dev_info_to_try['path'].decode('utf-8', errors='replace')} "
-                    f"(Interface: {dev_info_to_try.get('interface_number', 'N/A')}, "
-                    f"UsagePage: 0x{dev_info_to_try.get('usage_page', 0):04x}, "
-                    f"PID: 0x{dev_info_to_try['product_id']:04x})",
-                )
-                try:
-                    h_temp = hid.Device(path=dev_info_to_try["path"])
-                    self.hid_device = h_temp
-                    logger.debug(
-                        f"Low-level HID device path opened: {dev_info_to_try.get('product_string', 'N/A')} "
-                        f"on interface {dev_info_to_try.get('interface_number', -1)} "
-                        f"path {dev_info_to_try['path'].decode('utf-8', errors='replace')}",
-                    )
-                    return True
-                except Exception as e_open:
-                    logger.warning(
-                        f"    Failed to open HID device path {dev_info_to_try['path'].decode('utf-8', errors='replace')}: "
-                        f"{e_open}",
-                    )
-                    if h_temp:
-                        try:
-                            h_temp.close()
-                        except Exception:
-                            pass
-                    continue
-        else:  # potential_devices_to_try was empty
-            logger.debug(
-                "_connect_hid_device: No devices found matching target PIDs after enumeration.",
-            )
-
-        self.hid_device = None
-        logger.warning(
-            "Failed to connect to any suitable HID interface. Udev rules might be missing or incorrect, or the device is off.",
-        )
-        self._create_udev_rules()
-        return False
-
-    def _ensure_hid_connection(self) -> bool:
-        if not self.hid_device:
-            logger.debug(
-                "_ensure_hid_connection: No HID device, attempting to connect.",
-            )
-            return self._connect_hid_device()
-        return True
->>>>>>> ae41054e
 
         if not success_write:
             logger.warning("_get_parsed_status_hid: Failed to write HID status request. Closing connection.")
@@ -376,7 +103,6 @@
             self._last_hid_parsed_status = None
             return None
 
-<<<<<<< HEAD
         response_data_bytes = self.hid_communicator.read_report(app_config.HID_INPUT_REPORT_LENGTH_STATUS)
         if not response_data_bytes: # None if read failed or timed out
             if self._last_hid_raw_read_data is not None: # Log if we previously had data
@@ -386,29 +112,6 @@
             self._last_hid_raw_read_data = None
             self._last_hid_parsed_status = None
             return None
-=======
-        payload = bytes(data)
-        if report_id > 0:
-            final_report = bytes([report_id]) + payload
-        else:
-            final_report = payload
-
-        logger.debug(f"Writing HID report: ID={report_id}, Data={final_report.hex()}")
-        try:
-            bytes_written = self.hid_device.write(final_report)
-            logger.debug(f"Bytes written: {bytes_written}")
-            if bytes_written <= 0:
-                logger.warning(
-                    f"HID write returned {bytes_written}, closing potentially stale HID handle.",
-                )
-                self.close()
-                return False
-            return True
-        except Exception as e:
-            logger.error(f"HID write error: {e}. Closing potentially stale HID handle.")
-            self.close()
-            return False
->>>>>>> ae41054e
 
         current_raw_data_list = list(response_data_bytes) # Convert bytes to List[int] for comparison
         if current_raw_data_list != self._last_hid_raw_read_data:
@@ -450,7 +153,6 @@
             self._last_hid_parsed_status = parsed_status.copy() # Store a copy
         return parsed_status
 
-<<<<<<< HEAD
     def is_device_connected(self) -> bool:
         # This method should quickly check connectivity.
         # It first ensures the communicator is attempted.
@@ -460,20 +162,12 @@
         if not self.hid_communicator: # Check after attempting to ensure it
             if self._last_hid_only_connection_logged_status is not False: # Log only on change to False
                 logger.warning("is_device_connected: HID communicator not available (device path likely NOT active or permissions issue). Reporting as NOT connected.")
-=======
-        if self.hid_device is None:
-            if self._last_hid_only_connection_logged_status is not False:
-                logger.warning(
-                    "is_device_connected (HID mode): HID device path NOT active (dongle likely disconnected or permissions issue).",
-                )
->>>>>>> ae41054e
                 self._last_hid_only_connection_logged_status = False
             return False
 
         # If communicator exists, try to get status.
         # _get_parsed_status_hid handles its own logging for success/failure.
         status = self._get_parsed_status_hid()
-<<<<<<< HEAD
         is_functionally_online = status is not None and status.get("headset_online", False)
 
         # Log changes in the "functionally online" status for this specific check
@@ -486,40 +180,6 @@
             self._last_hid_only_connection_logged_status = is_functionally_online
 
         return is_functionally_online
-=======
-        is_functionally_online = status is not None and status.get(
-            "headset_online",
-            False,
-        )
-        current_overall_connected_status = is_functionally_online
-
-        if (
-            current_overall_connected_status
-            != self._last_hid_only_connection_logged_status
-        ):
-            if current_overall_connected_status:
-                logger.info(
-                    "is_device_connected (HID mode): Direct HID connection is active and headset is online.",
-                )
-            elif self.hid_device is not None and not is_functionally_online:
-                logger.info(
-                    "is_device_connected (HID mode): HID device path active, but headset reported as offline.",
-                )
-            else:
-                logger.warning(
-                    "is_device_connected (HID mode): Direct HID connection is NOT active or failed.",
-                )
-            self._last_hid_only_connection_logged_status = (
-                current_overall_connected_status
-            )
-        else:
-            logger.debug(
-                f"is_device_connected (HID mode): Status unchanged: "
-                f"{'active and online' if current_overall_connected_status else 'inactive or offline'} "
-                f"(logged at DEBUG to reduce noise).",
-            )
-        return current_overall_connected_status
->>>>>>> ae41054e
 
     def get_battery_level(self) -> Optional[int]:
         status = self._get_parsed_status_hid()
@@ -532,230 +192,14 @@
             if current_value != self._last_reported_battery_level:
                 logger.debug(f"Battery level from parsed status: {current_value}%")
                 self._last_reported_battery_level = current_value
-<<<<<<< HEAD
-=======
-            else:
-                logger.debug(
-                    f"Battery level from HID: {current_value}% (unchanged, VERBOSE suppressed).",
-                )
->>>>>>> ae41054e
             return current_value
         # If status is None, or headset_online is False, or battery_percent is None
         if self._last_reported_battery_level is not None: # Log if we are clearing a known value
             logger.info("get_battery_level: Could not retrieve valid battery level, clearing last known value.")
         self._last_reported_battery_level = None
-<<<<<<< HEAD
         return None
 
     def get_chatmix_value(self) -> Optional[int]:
-=======
-        if status is not None and not status.get("headset_online"):
-            logger.info(
-                "get_battery_level: Headset reported itself as offline via HID. No value retrieved from HID.",
-            )
-        else:
-            logger.warning(
-                "get_battery_level: HID communication failed (or status was unexpected). No value retrieved.",
-            )
-        return None
-
-    def _determine_headset_online_status(self, response_data: bytes) -> bool:
-        """Determines if the headset is online based on the status byte in response_data."""
-        raw_battery_status = response_data[
-            app_config.HID_RES_STATUS_BATTERY_STATUS_BYTE
-        ]
-        # Status 0x00 indicates headset is offline (e.g., powered off but dongle is connected)
-        return raw_battery_status != 0x00
-
-    def _parse_battery_info(
-        self,
-        response_data: bytes,
-        is_online: bool,
-    ) -> dict[str, Any]:
-        """Parses battery percentage and charging status from response_data."""
-        if not is_online:
-            return {"battery_percent": None, "battery_charging": None}
-
-        battery_percent: int | None = None
-        raw_battery_level = response_data[app_config.HID_RES_STATUS_BATTERY_LEVEL_BYTE]
-        if raw_battery_level == 0x00:
-            battery_percent = 0
-        elif raw_battery_level == 0x01:
-            battery_percent = 25
-        elif raw_battery_level == 0x02:
-            battery_percent = 50
-        elif raw_battery_level == 0x03:
-            battery_percent = 75
-        elif raw_battery_level == 0x04:
-            battery_percent = 100
-        else:
-            logger.warning(
-                f"_parse_battery_info: Unknown raw battery level: {raw_battery_level}",
-            )
-            battery_percent = None
-
-        # Charging status is indicated by bit 0 of HID_RES_STATUS_BATTERY_STATUS_BYTE
-        # 0x01 typically means charging, other values (if online) mean not charging.
-        # This helper assumes 'is_online' check is already done.
-        raw_battery_status_byte = response_data[
-            app_config.HID_RES_STATUS_BATTERY_STATUS_BYTE
-        ]
-        battery_charging = (
-            raw_battery_status_byte == 0x01
-        )  # True if charging, False otherwise (when online)
-
-        return {
-            "battery_percent": battery_percent,
-            "battery_charging": battery_charging,
-        }
-
-    def _parse_chatmix_info(self, response_data: bytes, is_online: bool) -> int | None:
-        """Parses chatmix value from response_data."""
-        if not is_online:
-            return None
-
-        raw_game = response_data[app_config.HID_RES_STATUS_CHATMIX_GAME_BYTE]
-        raw_chat = response_data[app_config.HID_RES_STATUS_CHATMIX_CHAT_BYTE]
-
-        # Clamp values to 0-100 range as per observed behavior, though raw values might differ.
-        raw_game_clamped = max(0, min(100, raw_game))
-        raw_chat_clamped = max(0, min(100, raw_chat))
-
-        # The exact mapping to 0-128 for UI might need verification against official software or headsetcontrol.
-        # This is a plausible interpretation based on headsetcontrol's approach.
-        # Assuming 0 = full chat, 64 = balanced, 128 = full game.
-        # And raw values are 0-100 for game, 0-100 for chat.
-        # A simple approach: if game=100, chat=0 -> 128 (full game)
-        # if game=0, chat=100 -> 0 (full chat)
-        # if game=50, chat=50 (or game=0, chat=0 if they are independent) -> 64 (balanced)
-        # The formula from previous code: chatmix_value = 64 - (mapped_chat + mapped_game)
-        # where mapped_game = (raw_game_clamped / 100.0) * 64.0
-        # and mapped_chat = (raw_chat_clamped / 100.0) * -64.0
-        # This seems overly complex and might be specific to a particular model's raw output.
-        # Let's use a simpler interpretation if direct values are 0-100 for game and chat components.
-        # If the device reports game intensity (0-100) and chat intensity (0-100)
-        # And total is always 100 (e.g. game=70, chat=30)
-        # Then chatmix (0-128) = game_intensity * 1.28
-        # However, the original code implies they are somewhat independent or combined.
-        # Re-using the existing logic for now:
-        mapped_game = int((raw_game_clamped / 100.0) * 64.0)
-        mapped_chat = int(
-            (raw_chat_clamped / 100.0) * -64.0,
-        )  # chat seems to have inverse effect on the scale
-        chatmix_value = 64 - (mapped_chat + mapped_game)  # Centered around 64
-
-        return max(0, min(128, chatmix_value))
-
-    def _get_parsed_status_hid(self) -> dict[str, Any] | None:
-        logger.debug("Attempting _get_parsed_status_hid.")
-        if not self._ensure_hid_connection() or not self.hid_device:
-            logger.warning(
-                "_get_parsed_status_hid: No HID device connected or connection attempt failed.",
-            )
-            self._last_hid_raw_read_data = (
-                None  # Clear last raw data on connection failure
-            )
-            self._last_hid_parsed_status = (
-                None  # Clear last parsed status on connection failure
-            )
-            return None
-        command_payload = app_config.HID_CMD_GET_STATUS
-        success_write = self._write_hid_report(
-            report_id=0,
-            data=command_payload,
-        )
-        if not success_write:
-            logger.warning(
-                "_get_parsed_status_hid: Failed to write HID status request command.",
-            )
-            return None
-        response_data = self.hid_device.read(app_config.HID_INPUT_REPORT_LENGTH_STATUS)
-        if not response_data:
-            logger.warning("_get_parsed_status_hid: No response data from HID device.")
-            if self._last_hid_raw_read_data is not None:
-                logger.debug(
-                    "HID read data changed: No data received (previously had data).",
-                )
-            self._last_hid_raw_read_data = None
-            self._last_hid_parsed_status = None
-            return None
-        if len(response_data) < app_config.HID_INPUT_REPORT_LENGTH_STATUS:
-            logger.warning(
-                f"_get_parsed_status_hid: Incomplete response. "
-                f"Expected {app_config.HID_INPUT_REPORT_LENGTH_STATUS} bytes, "
-                f"got {len(response_data)}: {bytes(response_data).hex()}",
-            )
-            self._last_hid_raw_read_data = None  # Clear last raw data on read failure
-            self._last_hid_parsed_status = (
-                None  # Clear last parsed status on read failure
-            )
-            return None
-
-        # Log raw data changes
-        current_raw_data_list = list(response_data)
-        if current_raw_data_list != self._last_hid_raw_read_data:
-            logger.debug(f"HID read data: {bytes(response_data).hex()}")
-            self._last_hid_raw_read_data = current_raw_data_list
-        else:
-            logger.debug("HID read data: No change since last report.")
-
-        # Determine headset online status first
-        headset_online = self._determine_headset_online_status(response_data)
-
-        # Parse battery and chatmix info using helpers
-        battery_info = self._parse_battery_info(response_data, headset_online)
-        chatmix_value = self._parse_chatmix_info(response_data, headset_online)
-
-        parsed_status = {
-            "headset_online": headset_online,
-            **battery_info,
-            "chatmix": chatmix_value,
-        }
-
-        # Handle logging for changes in the raw battery status byte (offline/online/charging state changes)
-        # This stateful logging is kept in the main method as it depends on _last_raw_battery_status_for_logging
-        raw_battery_status_byte = response_data[
-            app_config.HID_RES_STATUS_BATTERY_STATUS_BYTE
-        ]
-        if headset_online:
-            if raw_battery_status_byte == 0x01:  # Charging
-                if (
-                    self._last_raw_battery_status_for_logging == 0x00
-                ):  # Was previously offline by status
-                    logger.info(
-                        f"Headset status change: Now charging (status byte {raw_battery_status_byte:#02x}), was offline by status.",
-                    )
-                # Additional logging for transition from not charging to charging could be added here if needed
-            elif (
-                self._last_raw_battery_status_for_logging == 0x00
-            ):  # Was previously offline by status
-                logger.info(
-                    f"Headset status change: Now online (status byte {raw_battery_status_byte:#02x}), was offline by status.",
-                )
-                # Additional logging for transition from charging to not charging could be added here
-        elif (
-            self._last_raw_battery_status_for_logging != 0x00
-            and self._last_raw_battery_status_for_logging is not None
-        ):  # Was previously online or charging
-            logger.info(
-                f"Headset status change: Now offline (status byte {raw_battery_status_byte:#02x}).",
-            )
-
-        self._last_raw_battery_status_for_logging = raw_battery_status_byte
-
-        # Log full parsed status changes
-        if parsed_status != self._last_hid_parsed_status:
-            logger.debug(f"Parsed HID status: {parsed_status}")
-            self._last_hid_parsed_status = parsed_status.copy()
-        else:
-            logger.debug(
-                "_get_parsed_status_hid: Parsed status: No change since last report.",
-            )
-        return parsed_status
-
-    def get_chatmix_value(self) -> int | None:
-        logger.debug("get_chatmix_value: Attempting via direct HID.")
->>>>>>> ae41054e
         status = self._get_parsed_status_hid()
         if (
             status
@@ -766,28 +210,10 @@
             if current_value != self._last_reported_chatmix:
                 logger.debug(f"ChatMix value from parsed status: {current_value}")
                 self._last_reported_chatmix = current_value
-<<<<<<< HEAD
-=======
-            else:
-                logger.debug(
-                    f"ChatMix value from HID: {current_value} (unchanged, VERBOSE suppressed).",
-                )
->>>>>>> ae41054e
             return current_value
         if self._last_reported_chatmix is not None: # Log if we are clearing a known value
             logger.info("get_chatmix_value: Could not retrieve valid chatmix value, clearing last known value.")
         self._last_reported_chatmix = None
-<<<<<<< HEAD
-=======
-        if status is not None and not status.get("headset_online"):
-            logger.info(
-                "get_chatmix_value: Headset reported itself as offline via HID. No value retrieved from HID.",
-            )
-        else:
-            logger.warning(
-                "get_chatmix_value: HID communication failed (or status was unexpected). No value retrieved.",
-            )
->>>>>>> ae41054e
         return None
 
     def is_charging(self) -> Optional[bool]:
@@ -801,18 +227,10 @@
             if current_value != self._last_reported_charging_status:
                 logger.debug(f"Charging status from parsed status: {current_value}")
                 self._last_reported_charging_status = current_value
-<<<<<<< HEAD
-=======
-            else:
-                logger.debug(
-                    f"Charging status from HID: {current_value} (unchanged, VERBOSE suppressed).",
-                )
->>>>>>> ae41054e
             return current_value
         if self._last_reported_charging_status is not None: # Log if we are clearing a known value
             logger.info("is_charging: Could not retrieve valid charging status, clearing last known value.")
         self._last_reported_charging_status = None
-<<<<<<< HEAD
         return None
 
     def _generic_set_command(self, command_name_log: str, encoded_payload: Optional[List[int]], report_id: int = 0) -> bool:
@@ -827,153 +245,12 @@
         success = self.hid_communicator.write_report(report_id=report_id, data=encoded_payload)
         if success:
             logger.info(f"{command_name_log}: Successfully sent command.")
-=======
-        if status is not None and not status.get("headset_online"):
-            logger.info(
-                "is_charging: Headset reported itself as offline via HID. No value retrieved from HID.",
-            )
-        else:
-            logger.warning(
-                "is_charging: HID communication failed (or status was unexpected). No value retrieved.",
-            )
-        return None
-
-    # TODO: Create a GitHub issue to track implementation for methods that currently cannot read values via HID.
-    # These methods currently return None and log a warning. Examples include:
-    # get_sidetone_level, get_inactive_timeout, get_current_eq_values, get_current_eq_preset_id.
-    # The issue should cover investigating HID commands for reading these states if available,
-    # or note if they are write-only settings via HID.
-
-    def set_sidetone_level(self, level: int) -> bool:
-        logger.debug(
-            f"set_sidetone_level: Attempting to set level to {level} via direct HID.",
-        )
-        level = max(0, min(128, level))
-        if self._set_sidetone_level_hid(level):
-            return True
-        logger.warning(f"set_sidetone_level: Direct HID failed for level {level}.")
-        return False
-
-    def _set_sidetone_level_hid(self, level: int) -> bool:
-        logger.debug(f"Attempting _set_sidetone_level_hid to {level}.")
-        if not self._ensure_hid_connection() or not self.hid_device:
-            logger.warning(
-                "_set_sidetone_level_hid: No HID device connected or connection failed.",
-            )
-            return False
-        mapped_value = 0
-        if level < 26:
-            mapped_value = 0x00
-        elif level < 51:
-            mapped_value = 0x01
-        elif level < 76:
-            mapped_value = 0x02
-        else:
-            mapped_value = 0x03
-        logger.debug(
-            f"_set_sidetone_level_hid: Input level {level} mapped to hardware value {mapped_value}.",
-        )
-        command_payload = list(app_config.HID_CMD_SET_SIDETONE_PREFIX)
-        command_payload.append(mapped_value)
-        success = self._write_hid_report(
-            report_id=0,
-            data=command_payload,
-        )
-        if success:
-            logger.info(
-                f"_set_sidetone_level_hid: Successfully sent command for level {level} (mapped: {mapped_value}).",
-            )
-        else:
-            logger.warning(
-                f"_set_sidetone_level_hid: Failed to send command for level {level}.",
-            )
-        return success
-
-    def _set_inactive_timeout_hid(self, minutes: int) -> bool:
-        logger.debug(f"Attempting _set_inactive_timeout_hid to {minutes} minutes.")
-        if not self._ensure_hid_connection() or not self.hid_device:
-            logger.warning(
-                "_set_inactive_timeout_hid: No HID device connected or connection failed.",
-            )
-            return False
-        if not (0 <= minutes <= 90):
-            logger.warning(
-                f"_set_inactive_timeout_hid: Invalid value for minutes ({minutes}). Must be 0-90.",
-            )
-        command_payload = list(app_config.HID_CMD_SET_INACTIVE_TIME_PREFIX)
-        command_payload.append(minutes)
-        success = self._write_hid_report(
-            report_id=0,
-            data=command_payload,
-        )
-        if success:
-            logger.info(
-                f"_set_inactive_timeout_hid: Successfully sent command for {minutes} minutes.",
-            )
-        else:
-            logger.warning(
-                f"_set_inactive_timeout_hid: Failed to send command for {minutes} minutes.",
-            )
-        return success
-
-    def set_inactive_timeout(self, minutes: int) -> bool:
-        logger.debug(
-            f"set_inactive_timeout: Attempting to set to {minutes} minutes via direct HID.",
-        )
-        clamped_minutes = max(0, min(90, minutes))
-        if clamped_minutes != minutes:
-            logger.info(
-                f"set_inactive_timeout: Requested minutes {minutes} clamped to {clamped_minutes}.",
-            )
-        if self._set_inactive_timeout_hid(clamped_minutes):
-            return True
-        logger.warning(
-            f"set_inactive_timeout: Direct HID failed for {clamped_minutes} minutes.",
-        )
-        return False
-
-    def _set_eq_values_hid(self, float_values: list[float]) -> bool:
-        logger.debug(f"Attempting _set_eq_values_hid with bands: {float_values}")
-        if not self._ensure_hid_connection() or not self.hid_device:
-            logger.warning(
-                "_set_eq_values_hid: No HID device connected or connection failed.",
-            )
-            return False
-        if len(float_values) != 10:
-            logger.error(
-                f"_set_eq_values_hid: Invalid number of EQ bands. Expected 10, got {len(float_values)}.",
-            )
-            return False
-        command_payload = list(app_config.HID_CMD_SET_EQ_BANDS_PREFIX)
-        for val in float_values:
-            clamped_val = max(-10.0, min(10.0, val))
-            byte_value = int(0x14 + clamped_val)
-            byte_value = max(0, min(255, byte_value))
-            command_payload.append(byte_value)
-        if len(command_payload) == 12:
-            command_payload.append(0x00)
-        else:
-            logger.error(
-                f"_set_eq_values_hid: Error constructing EQ payload. Length before terminator: {len(command_payload)}",
-            )
-            return False
-        logger.debug(f"_set_eq_values_hid: Constructed payload: {command_payload}")
-        success = self._write_hid_report(
-            report_id=0,
-            data=command_payload,
-        )
-        if success:
-            logger.info(
-                f"_set_eq_values_hid: Successfully sent custom EQ bands: {float_values}",
-            )
->>>>>>> ae41054e
         else:
             logger.warning(f"{command_name_log}: Failed to send command via communicator. Closing HID connection as it might be stale.")
             self.hid_connection_manager.close() # Close via manager
             self.hid_communicator = None        # Clear local communicator
         return success
 
-<<<<<<< HEAD
     def set_sidetone_level(self, level: int) -> bool:
         # UI scale 0-128, encoder handles mapping to HW values
         clamped_level = max(0, min(128, level))
@@ -1000,63 +277,4 @@
 
     def get_udev_setup_details(self) -> Optional[Dict[str, Any]]:
         # This returns details if udev setup was guided *during this session*
-        return self.udev_setup_details
-=======
-    def set_eq_values(self, values: list[float]) -> bool:
-        logger.debug(
-            f"set_eq_values: Attempting to set EQ bands to {values} via direct HID.",
-        )
-        if self._set_eq_values_hid(values):
-            return True
-        logger.warning(f"set_eq_values: Direct HID failed for EQ bands {values}.")
-        return False
-
-    def _set_eq_preset_hid(self, preset_id: int) -> bool:
-        logger.debug(f"Attempting _set_eq_preset_hid for preset ID: {preset_id}")
-        if preset_id not in app_config.ARCTIS_NOVA_7_HW_PRESETS:
-            logger.error(
-                f"_set_eq_preset_hid: Invalid preset ID: {preset_id}. Not found in ARCTIS_NOVA_7_HW_PRESETS.",
-            )
-            return False
-        preset_data = app_config.ARCTIS_NOVA_7_HW_PRESETS[preset_id]
-        # Ensure float_values is correctly typed for mypy
-        float_values_obj = preset_data.get("values")
-
-        if not isinstance(float_values_obj, list) or not all(
-            isinstance(v, float) for v in float_values_obj
-        ):
-            logger.error(
-                f"_set_eq_preset_hid: Preset data 'values' for ID {preset_id} is not a list of floats.",
-            )
-            return False
-
-        float_values: list[float] = (
-            float_values_obj  # Type hint for clarity after check
-        )
-
-        if len(float_values) != 10:
-            logger.error(
-                f"_set_eq_preset_hid: Malformed preset data for ID {preset_id} in app_config.ARCTIS_NOVA_7_HW_PRESETS. Expected 10 bands, got {len(float_values)}.",
-            )
-            return False
-
-        logger.info(
-            f"_set_eq_preset_hid: Setting hardware preset '{preset_data.get('name', 'Unknown')}' (ID: {preset_id}) using its defined bands: {float_values}",
-        )
-        return self._set_eq_values_hid(float_values)
-
-    def set_eq_preset_id(self, preset_id: int) -> bool:
-        logger.debug(
-            f"set_eq_preset_id: Attempting to set HW EQ preset to ID {preset_id} via direct HID.",
-        )
-        if not (0 <= preset_id <= 3):
-            logger.error(
-                f"set_eq_preset_id: Invalid HW EQ preset ID: {preset_id}. Typically 0-3.",
-            )
-        if self._set_eq_preset_hid(preset_id):
-            return True
-        logger.warning(
-            f"set_eq_preset_id: Direct HID failed for HW EQ preset ID {preset_id}.",
-        )
-        return False
->>>>>>> ae41054e
+        return self.udev_setup_details